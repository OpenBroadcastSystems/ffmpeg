--- conflicted
+++ resolved
@@ -134,109 +134,6 @@
         }                                                                     \
     } while (0)
 
-<<<<<<< HEAD
-static inline int mpeg1_decode_block_intra(MpegEncContext *s,
-                                           int16_t *block, int index)
-{
-    int dc, diff, i = 0, component;
-    RLTable *rl = &ff_rl_mpeg1;
-    uint8_t *const scantable     = s->intra_scantable.permutated;
-    const uint16_t *quant_matrix = s->intra_matrix;
-    const int qscale             = s->qscale;
-
-    /* DC coefficient */
-    component = index <= 3 ? 0 : index - 4 + 1;
-
-    diff = decode_dc(&s->gb, component);
-    if (diff >= 0xffff)
-        return AVERROR_INVALIDDATA;
-
-    dc  = s->last_dc[component];
-    dc += diff;
-    s->last_dc[component] = dc;
-
-    block[0] = dc * quant_matrix[0];
-
-    {
-        OPEN_READER(re, &s->gb);
-        UPDATE_CACHE(re, &s->gb);
-        if (((int32_t)GET_CACHE(re, &s->gb)) <= (int32_t)0xBFFFFFFF)
-            goto end;
-
-        /* now quantify & encode AC coefficients */
-        while (1) {
-            int level, run, j;
-
-            GET_RL_VLC(level, run, re, &s->gb, rl->rl_vlc[0],
-                       TEX_VLC_BITS, 2, 0);
-
-            if (level != 0) {
-                i += run;
-                if (i > MAX_INDEX)
-                    break;
-
-                j = scantable[i];
-                level = (level * qscale * quant_matrix[j]) >> 4;
-                level = (level - 1) | 1;
-                level = (level ^ SHOW_SBITS(re, &s->gb, 1)) -
-                        SHOW_SBITS(re, &s->gb, 1);
-                SKIP_BITS(re, &s->gb, 1);
-            } else {
-                /* escape */
-                run = SHOW_UBITS(re, &s->gb, 6) + 1;
-                LAST_SKIP_BITS(re, &s->gb, 6);
-                UPDATE_CACHE(re, &s->gb);
-                level = SHOW_SBITS(re, &s->gb, 8);
-                SKIP_BITS(re, &s->gb, 8);
-
-                if (level == -128) {
-                    level = SHOW_UBITS(re, &s->gb, 8) - 256;
-                    SKIP_BITS(re, &s->gb, 8);
-                } else if (level == 0) {
-                    level = SHOW_UBITS(re, &s->gb, 8);
-                    SKIP_BITS(re, &s->gb, 8);
-                }
-
-                i += run;
-                if (i > MAX_INDEX)
-                    break;
-
-                j = scantable[i];
-                if (level < 0) {
-                    level = -level;
-                    level = (level * qscale * quant_matrix[j]) >> 4;
-                    level = (level - 1) | 1;
-                    level = -level;
-                } else {
-                    level = (level * qscale * quant_matrix[j]) >> 4;
-                    level = (level - 1) | 1;
-                }
-            }
-
-            block[j] = level;
-            if (((int32_t)GET_CACHE(re, &s->gb)) <= (int32_t)0xBFFFFFFF)
-               break;
-
-            UPDATE_CACHE(re, &s->gb);
-        }
-end:
-        LAST_SKIP_BITS(re, &s->gb, 2);
-        CLOSE_READER(re, &s->gb);
-    }
-
-    check_scantable_index(s, i);
-
-    s->block_last_index[index] = i;
-    return 0;
-}
-
-int ff_mpeg1_decode_block_intra(MpegEncContext *s, int16_t *block, int index)
-{
-    return mpeg1_decode_block_intra(s, block, index);
-}
-
-=======
->>>>>>> 7c25ffe0
 static inline int mpeg1_decode_block_inter(MpegEncContext *s,
                                            int16_t *block, int n)
 {
@@ -895,7 +792,7 @@
                                                   s->intra_matrix,
                                                   s->intra_scantable.permutated,
                                                   s->last_dc, *s->pblocks[i],
-                                                  i, s->qscale);
+                                                  i, s->qscale, s->block_last_index);
                 if (ret < 0) {
                     av_log(s->avctx, AV_LOG_ERROR, "ac-tex damaged at %d %d\n",
                            s->mb_x, s->mb_y);
