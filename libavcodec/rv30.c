/*
 * RV30 decoder
 * Copyright (c) 2007 Konstantin Shishkov
 *
 * This file is part of FFmpeg.
 *
 * FFmpeg is free software; you can redistribute it and/or
 * modify it under the terms of the GNU Lesser General Public
 * License as published by the Free Software Foundation; either
 * version 2.1 of the License, or (at your option) any later version.
 *
 * FFmpeg is distributed in the hope that it will be useful,
 * but WITHOUT ANY WARRANTY; without even the implied warranty of
 * MERCHANTABILITY or FITNESS FOR A PARTICULAR PURPOSE.  See the GNU
 * Lesser General Public License for more details.
 *
 * You should have received a copy of the GNU Lesser General Public
 * License along with FFmpeg; if not, write to the Free Software
 * Foundation, Inc., 51 Franklin Street, Fifth Floor, Boston, MA 02110-1301 USA
 */

/**
 * @file
 * RV30 decoder
 */

#include "avcodec.h"
#include "mpegutils.h"
#include "mpegvideo.h"
#include "golomb.h"

#include "rv34.h"
#include "rv30data.h"


static int rv30_parse_slice_header(RV34DecContext *r, GetBitContext *gb, SliceInfo *si)
{
    AVCodecContext *avctx = r->s.avctx;
    int mb_bits;
    int w = r->s.width, h = r->s.height;
    int mb_size;
    int rpr;

    memset(si, 0, sizeof(SliceInfo));
    if(get_bits(gb, 3))
        return -1;
    si->type = get_bits(gb, 2);
    if(si->type == 1) si->type = 0;
    if(get_bits1(gb))
        return -1;
    si->quant = get_bits(gb, 5);
    skip_bits1(gb);
    si->pts = get_bits(gb, 13);
    rpr = get_bits(gb, av_log2(r->max_rpr) + 1);
    if(rpr){
        if (rpr > r->max_rpr) {
            av_log(avctx, AV_LOG_ERROR, "rpr too large\n");
            return AVERROR_INVALIDDATA;
        }

        if (avctx->extradata_size < rpr * 2 + 8) {
            av_log(avctx, AV_LOG_ERROR,
                   "Insufficient extradata - need at least %d bytes, got %d\n",
                   8 + rpr * 2, avctx->extradata_size);
            return AVERROR(EINVAL);
        }

        w = r->s.avctx->extradata[6 + rpr*2] << 2;
        h = r->s.avctx->extradata[7 + rpr*2] << 2;
    } else {
        w = r->orig_width;
        h = r->orig_height;
    }
    si->width  = w;
    si->height = h;
    mb_size = ((w + 15) >> 4) * ((h + 15) >> 4);
    mb_bits = ff_rv34_get_start_offset(gb, mb_size);
    si->start = get_bits(gb, mb_bits);
    skip_bits1(gb);
    return 0;
}

/**
 * Decode 4x4 intra types array.
 */
static int rv30_decode_intra_types(RV34DecContext *r, GetBitContext *gb, int8_t *dst)
{
    int i, j, k;

    for(i = 0; i < 4; i++, dst += r->intra_types_stride - 4){
        for(j = 0; j < 4; j+= 2){
<<<<<<< HEAD
            unsigned code = svq3_get_ue_golomb(gb) << 1;
            if (code > 80U*2U) {
=======
            unsigned code = get_interleaved_ue_golomb(gb) << 1;
            if(code >= 81*2){
>>>>>>> 4024b566
                av_log(r->s.avctx, AV_LOG_ERROR, "Incorrect intra prediction code\n");
                return -1;
            }
            for(k = 0; k < 2; k++){
                int A = dst[-r->intra_types_stride] + 1;
                int B = dst[-1] + 1;
                *dst++ = rv30_itype_from_context[A * 90 + B * 9 + rv30_itype_code[code + k]];
                if(dst[-1] == 9){
                    av_log(r->s.avctx, AV_LOG_ERROR, "Incorrect intra prediction mode\n");
                    return -1;
                }
            }
        }
    }
    return 0;
}

/**
 * Decode macroblock information.
 */
static int rv30_decode_mb_info(RV34DecContext *r)
{
    static const int rv30_p_types[6] = { RV34_MB_SKIP, RV34_MB_P_16x16, RV34_MB_P_8x8, -1, RV34_MB_TYPE_INTRA, RV34_MB_TYPE_INTRA16x16 };
    static const int rv30_b_types[6] = { RV34_MB_SKIP, RV34_MB_B_DIRECT, RV34_MB_B_FORWARD, RV34_MB_B_BACKWARD, RV34_MB_TYPE_INTRA, RV34_MB_TYPE_INTRA16x16 };
    MpegEncContext *s = &r->s;
    GetBitContext *gb = &s->gb;
    unsigned code = get_interleaved_ue_golomb(gb);

    if (code > 11) {
        av_log(s->avctx, AV_LOG_ERROR, "Incorrect MB type code\n");
        return -1;
    }
    if(code > 5){
        av_log(s->avctx, AV_LOG_ERROR, "dquant needed\n");
        code -= 6;
    }
    if(s->pict_type != AV_PICTURE_TYPE_B)
        return rv30_p_types[code];
    else
        return rv30_b_types[code];
}

static inline void rv30_weak_loop_filter(uint8_t *src, const int step,
                                         const int stride, const int lim)
{
    const uint8_t *cm = ff_crop_tab + MAX_NEG_CROP;
    int i, diff;

    for(i = 0; i < 4; i++){
        diff = ((src[-2*step] - src[1*step]) - (src[-1*step] - src[0*step])*4) >> 3;
        diff = av_clip(diff, -lim, lim);
        src[-1*step] = cm[src[-1*step] + diff];
        src[ 0*step] = cm[src[ 0*step] - diff];
        src += stride;
    }
}

static void rv30_loop_filter(RV34DecContext *r, int row)
{
    MpegEncContext *s = &r->s;
    int mb_pos, mb_x;
    int i, j, k;
    uint8_t *Y, *C;
    int loc_lim, cur_lim, left_lim = 0, top_lim = 0;

    mb_pos = row * s->mb_stride;
    for(mb_x = 0; mb_x < s->mb_width; mb_x++, mb_pos++){
        int mbtype = s->current_picture_ptr->mb_type[mb_pos];
        if(IS_INTRA(mbtype) || IS_SEPARATE_DC(mbtype))
            r->deblock_coefs[mb_pos] = 0xFFFF;
        if(IS_INTRA(mbtype))
            r->cbp_chroma[mb_pos] = 0xFF;
    }

    /* all vertical edges are filtered first
     * and horizontal edges are filtered on the next iteration
     */
    mb_pos = row * s->mb_stride;
    for(mb_x = 0; mb_x < s->mb_width; mb_x++, mb_pos++){
        cur_lim = rv30_loop_filt_lim[s->current_picture_ptr->qscale_table[mb_pos]];
        if(mb_x)
            left_lim = rv30_loop_filt_lim[s->current_picture_ptr->qscale_table[mb_pos - 1]];
        for(j = 0; j < 16; j += 4){
            Y = s->current_picture_ptr->f->data[0] + mb_x*16 + (row*16 + j) * s->linesize + 4 * !mb_x;
            for(i = !mb_x; i < 4; i++, Y += 4){
                int ij = i + j;
                loc_lim = 0;
                if(r->deblock_coefs[mb_pos] & (1 << ij))
                    loc_lim = cur_lim;
                else if(!i && r->deblock_coefs[mb_pos - 1] & (1 << (ij + 3)))
                    loc_lim = left_lim;
                else if( i && r->deblock_coefs[mb_pos]     & (1 << (ij - 1)))
                    loc_lim = cur_lim;
                if(loc_lim)
                    rv30_weak_loop_filter(Y, 1, s->linesize, loc_lim);
            }
        }
        for(k = 0; k < 2; k++){
            int cur_cbp, left_cbp = 0;
            cur_cbp = (r->cbp_chroma[mb_pos] >> (k*4)) & 0xF;
            if(mb_x)
                left_cbp = (r->cbp_chroma[mb_pos - 1] >> (k*4)) & 0xF;
            for(j = 0; j < 8; j += 4){
                C = s->current_picture_ptr->f->data[k + 1] + mb_x*8 + (row*8 + j) * s->uvlinesize + 4 * !mb_x;
                for(i = !mb_x; i < 2; i++, C += 4){
                    int ij = i + (j >> 1);
                    loc_lim = 0;
                    if (cur_cbp & (1 << ij))
                        loc_lim = cur_lim;
                    else if(!i && left_cbp & (1 << (ij + 1)))
                        loc_lim = left_lim;
                    else if( i && cur_cbp  & (1 << (ij - 1)))
                        loc_lim = cur_lim;
                    if(loc_lim)
                        rv30_weak_loop_filter(C, 1, s->uvlinesize, loc_lim);
                }
            }
        }
    }
    mb_pos = row * s->mb_stride;
    for(mb_x = 0; mb_x < s->mb_width; mb_x++, mb_pos++){
        cur_lim = rv30_loop_filt_lim[s->current_picture_ptr->qscale_table[mb_pos]];
        if(row)
            top_lim = rv30_loop_filt_lim[s->current_picture_ptr->qscale_table[mb_pos - s->mb_stride]];
        for(j = 4*!row; j < 16; j += 4){
            Y = s->current_picture_ptr->f->data[0] + mb_x*16 + (row*16 + j) * s->linesize;
            for(i = 0; i < 4; i++, Y += 4){
                int ij = i + j;
                loc_lim = 0;
                if(r->deblock_coefs[mb_pos] & (1 << ij))
                    loc_lim = cur_lim;
                else if(!j && r->deblock_coefs[mb_pos - s->mb_stride] & (1 << (ij + 12)))
                    loc_lim = top_lim;
                else if( j && r->deblock_coefs[mb_pos]                & (1 << (ij - 4)))
                    loc_lim = cur_lim;
                if(loc_lim)
                    rv30_weak_loop_filter(Y, s->linesize, 1, loc_lim);
            }
        }
        for(k = 0; k < 2; k++){
            int cur_cbp, top_cbp = 0;
            cur_cbp = (r->cbp_chroma[mb_pos] >> (k*4)) & 0xF;
            if(row)
                top_cbp = (r->cbp_chroma[mb_pos - s->mb_stride] >> (k*4)) & 0xF;
            for(j = 4*!row; j < 8; j += 4){
                C = s->current_picture_ptr->f->data[k+1] + mb_x*8 + (row*8 + j) * s->uvlinesize;
                for(i = 0; i < 2; i++, C += 4){
                    int ij = i + (j >> 1);
                    loc_lim = 0;
                    if (r->cbp_chroma[mb_pos] & (1 << ij))
                        loc_lim = cur_lim;
                    else if(!j && top_cbp & (1 << (ij + 2)))
                        loc_lim = top_lim;
                    else if( j && cur_cbp & (1 << (ij - 2)))
                        loc_lim = cur_lim;
                    if(loc_lim)
                        rv30_weak_loop_filter(C, s->uvlinesize, 1, loc_lim);
                }
            }
        }
    }
}

/**
 * Initialize decoder.
 */
static av_cold int rv30_decode_init(AVCodecContext *avctx)
{
    RV34DecContext *r = avctx->priv_data;
    int ret;

    r->orig_width  = avctx->coded_width;
    r->orig_height = avctx->coded_height;

    if (avctx->extradata_size < 2) {
        av_log(avctx, AV_LOG_ERROR, "Extradata is too small.\n");
        return AVERROR(EINVAL);
    }
    r->rv30 = 1;
    if ((ret = ff_rv34_decode_init(avctx)) < 0)
        return ret;

    r->max_rpr = avctx->extradata[1] & 7;
    if(avctx->extradata_size < 2*r->max_rpr + 8){
        av_log(avctx, AV_LOG_WARNING, "Insufficient extradata - need at least %d bytes, got %d\n",
               2*r->max_rpr + 8, avctx->extradata_size);
    }

    r->parse_slice_header = rv30_parse_slice_header;
    r->decode_intra_types = rv30_decode_intra_types;
    r->decode_mb_info     = rv30_decode_mb_info;
    r->loop_filter        = rv30_loop_filter;
    r->luma_dc_quant_i = rv30_luma_dc_quant;
    r->luma_dc_quant_p = rv30_luma_dc_quant;
    return 0;
}

AVCodec ff_rv30_decoder = {
    .name                  = "rv30",
    .long_name             = NULL_IF_CONFIG_SMALL("RealVideo 3.0"),
    .type                  = AVMEDIA_TYPE_VIDEO,
    .id                    = AV_CODEC_ID_RV30,
    .priv_data_size        = sizeof(RV34DecContext),
    .init                  = rv30_decode_init,
    .close                 = ff_rv34_decode_end,
    .decode                = ff_rv34_decode_frame,
    .capabilities          = AV_CODEC_CAP_DR1 | AV_CODEC_CAP_DELAY |
                             AV_CODEC_CAP_FRAME_THREADS,
    .flush                 = ff_mpeg_flush,
    .pix_fmts              = (const enum AVPixelFormat[]) {
        AV_PIX_FMT_YUV420P,
        AV_PIX_FMT_NONE
    },
    .init_thread_copy      = ONLY_IF_THREADS_ENABLED(ff_rv34_decode_init_thread_copy),
    .update_thread_context = ONLY_IF_THREADS_ENABLED(ff_rv34_decode_update_thread_context),
};<|MERGE_RESOLUTION|>--- conflicted
+++ resolved
@@ -89,13 +89,8 @@
 
     for(i = 0; i < 4; i++, dst += r->intra_types_stride - 4){
         for(j = 0; j < 4; j+= 2){
-<<<<<<< HEAD
-            unsigned code = svq3_get_ue_golomb(gb) << 1;
+            unsigned code = get_interleaved_ue_golomb(gb) << 1;
             if (code > 80U*2U) {
-=======
-            unsigned code = get_interleaved_ue_golomb(gb) << 1;
-            if(code >= 81*2){
->>>>>>> 4024b566
                 av_log(r->s.avctx, AV_LOG_ERROR, "Incorrect intra prediction code\n");
                 return -1;
             }
