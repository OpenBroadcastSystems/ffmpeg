/*
 * MPEG Audio decoder
 * Copyright (c) 2001, 2002 Fabrice Bellard
 *
 * This file is part of FFmpeg.
 *
 * FFmpeg is free software; you can redistribute it and/or
 * modify it under the terms of the GNU Lesser General Public
 * License as published by the Free Software Foundation; either
 * version 2.1 of the License, or (at your option) any later version.
 *
 * FFmpeg is distributed in the hope that it will be useful,
 * but WITHOUT ANY WARRANTY; without even the implied warranty of
 * MERCHANTABILITY or FITNESS FOR A PARTICULAR PURPOSE.  See the GNU
 * Lesser General Public License for more details.
 *
 * You should have received a copy of the GNU Lesser General Public
 * License along with FFmpeg; if not, write to the Free Software
 * Foundation, Inc., 51 Franklin Street, Fifth Floor, Boston, MA 02110-1301 USA
 */

/**
 * @file
 * MPEG Audio decoder
 */

#include "libavutil/audioconvert.h"
#include "avcodec.h"
#include "get_bits.h"
#include "mathops.h"
#include "mpegaudiodsp.h"

/*
 * TODO:
 *  - test lsf / mpeg25 extensively.
 */

#include "mpegaudio.h"
#include "mpegaudiodecheader.h"

#define BACKSTEP_SIZE 512
#define EXTRABYTES 24

/* layer 3 "granule" */
typedef struct GranuleDef {
    uint8_t scfsi;
    int part2_3_length;
    int big_values;
    int global_gain;
    int scalefac_compress;
    uint8_t block_type;
    uint8_t switch_point;
    int table_select[3];
    int subblock_gain[3];
    uint8_t scalefac_scale;
    uint8_t count1table_select;
    int region_size[3]; /* number of huffman codes in each region */
    int preflag;
    int short_start, long_end; /* long/short band indexes */
    uint8_t scale_factors[40];
    DECLARE_ALIGNED(16, INTFLOAT, sb_hybrid)[SBLIMIT * 18]; /* 576 samples */
} GranuleDef;

typedef struct MPADecodeContext {
    MPA_DECODE_HEADER
    uint8_t last_buf[2 * BACKSTEP_SIZE + EXTRABYTES];
    int last_buf_size;
    /* next header (used in free format parsing) */
    uint32_t free_format_next_header;
    GetBitContext gb;
    GetBitContext in_gb;
    DECLARE_ALIGNED(32, MPA_INT, synth_buf)[MPA_MAX_CHANNELS][512 * 2];
    int synth_buf_offset[MPA_MAX_CHANNELS];
    DECLARE_ALIGNED(32, INTFLOAT, sb_samples)[MPA_MAX_CHANNELS][36][SBLIMIT];
    INTFLOAT mdct_buf[MPA_MAX_CHANNELS][SBLIMIT * 18]; /* previous samples, for layer 3 MDCT */
    GranuleDef granules[2][2]; /* Used in Layer 3 */
    int adu_mode; ///< 0 for standard mp3, 1 for adu formatted mp3
    int dither_state;
    int err_recognition;
    AVCodecContext* avctx;
    MPADSPContext mpadsp;
} MPADecodeContext;

#if CONFIG_FLOAT
#   define SHR(a,b)       ((a)*(1.0f/(1<<(b))))
#   define FIXR_OLD(a)    ((int)((a) * FRAC_ONE + 0.5))
#   define FIXR(x)        ((float)(x))
#   define FIXHR(x)       ((float)(x))
#   define MULH3(x, y, s) ((s)*(y)*(x))
#   define MULLx(x, y, s) ((y)*(x))
#   define RENAME(a) a ## _float
#   define OUT_FMT AV_SAMPLE_FMT_FLT
#else
#   define SHR(a,b)       ((a)>>(b))
/* WARNING: only correct for positive numbers */
#   define FIXR_OLD(a)    ((int)((a) * FRAC_ONE + 0.5))
#   define FIXR(a)        ((int)((a) * FRAC_ONE + 0.5))
#   define FIXHR(a)       ((int)((a) * (1LL<<32) + 0.5))
#   define MULH3(x, y, s) MULH((s)*(x), y)
#   define MULLx(x, y, s) MULL(x,y,s)
#   define RENAME(a)      a ## _fixed
#   define OUT_FMT AV_SAMPLE_FMT_S16
#endif

/****************/

#define HEADER_SIZE 4

#include "mpegaudiodata.h"
#include "mpegaudiodectab.h"

/* vlc structure for decoding layer 3 huffman tables */
static VLC huff_vlc[16];
static VLC_TYPE huff_vlc_tables[
    0 + 128 + 128 + 128 + 130 + 128 + 154 + 166 +
  142 + 204 + 190 + 170 + 542 + 460 + 662 + 414
  ][2];
static const int huff_vlc_tables_sizes[16] = {
    0,  128,  128,  128,  130,  128,  154,  166,
  142,  204,  190,  170,  542,  460,  662,  414
};
static VLC huff_quad_vlc[2];
static VLC_TYPE  huff_quad_vlc_tables[128+16][2];
static const int huff_quad_vlc_tables_sizes[2] = { 128, 16 };
/* computed from band_size_long */
static uint16_t band_index_long[9][23];
#include "mpegaudio_tablegen.h"
/* intensity stereo coef table */
static INTFLOAT is_table[2][16];
static INTFLOAT is_table_lsf[2][2][16];
static INTFLOAT csa_table[8][4];
/** Window for MDCT. Note that only the component [0,17] and [20,37] are used,
    the components 18 and 19 are there only to assure 128-bit alignment for asm
 */
DECLARE_ALIGNED(16, static INTFLOAT, mdct_win)[8][40];

static int16_t division_tab3[1<<6 ];
static int16_t division_tab5[1<<8 ];
static int16_t division_tab9[1<<11];

static int16_t * const division_tabs[4] = {
    division_tab3, division_tab5, NULL, division_tab9
};

/* lower 2 bits: modulo 3, higher bits: shift */
static uint16_t scale_factor_modshift[64];
/* [i][j]:  2^(-j/3) * FRAC_ONE * 2^(i+2) / (2^(i+2) - 1) */
static int32_t scale_factor_mult[15][3];
/* mult table for layer 2 group quantization */

#define SCALE_GEN(v) \
{ FIXR_OLD(1.0 * (v)), FIXR_OLD(0.7937005259 * (v)), FIXR_OLD(0.6299605249 * (v)) }

static const int32_t scale_factor_mult2[3][3] = {
    SCALE_GEN(4.0 / 3.0), /* 3 steps */
    SCALE_GEN(4.0 / 5.0), /* 5 steps */
    SCALE_GEN(4.0 / 9.0), /* 9 steps */
};

/**
 * Convert region offsets to region sizes and truncate
 * size to big_values.
 */
static void ff_region_offset2size(GranuleDef *g)
{
    int i, k, j = 0;
    g->region_size[2] = 576 / 2;
    for (i = 0; i < 3; i++) {
        k = FFMIN(g->region_size[i], g->big_values);
        g->region_size[i] = k - j;
        j = k;
    }
}

static void ff_init_short_region(MPADecodeContext *s, GranuleDef *g)
{
    if (g->block_type == 2)
        g->region_size[0] = (36 / 2);
    else {
        if (s->sample_rate_index <= 2)
            g->region_size[0] = (36 / 2);
        else if (s->sample_rate_index != 8)
            g->region_size[0] = (54 / 2);
        else
            g->region_size[0] = (108 / 2);
    }
    g->region_size[1] = (576 / 2);
}

static void ff_init_long_region(MPADecodeContext *s, GranuleDef *g, int ra1, int ra2)
{
    int l;
    g->region_size[0] = band_index_long[s->sample_rate_index][ra1 + 1] >> 1;
    /* should not overflow */
    l = FFMIN(ra1 + ra2 + 2, 22);
    g->region_size[1] = band_index_long[s->sample_rate_index][      l] >> 1;
}

static void ff_compute_band_indexes(MPADecodeContext *s, GranuleDef *g)
{
    if (g->block_type == 2) {
        if (g->switch_point) {
            /* if switched mode, we handle the 36 first samples as
                long blocks.  For 8000Hz, we handle the 48 first
                exponents as long blocks (XXX: check this!) */
            if (s->sample_rate_index <= 2)
                g->long_end = 8;
            else if (s->sample_rate_index != 8)
                g->long_end = 6;
            else
                g->long_end = 4; /* 8000 Hz */

            g->short_start = 2 + (s->sample_rate_index != 8);
        } else {
            g->long_end    = 0;
            g->short_start = 0;
        }
    } else {
        g->short_start = 13;
        g->long_end    = 22;
    }
}

/* layer 1 unscaling */
/* n = number of bits of the mantissa minus 1 */
static inline int l1_unscale(int n, int mant, int scale_factor)
{
    int shift, mod;
    int64_t val;

    shift   = scale_factor_modshift[scale_factor];
    mod     = shift & 3;
    shift >>= 2;
    val     = MUL64(mant + (-1 << n) + 1, scale_factor_mult[n-1][mod]);
    shift  += n;
    /* NOTE: at this point, 1 <= shift >= 21 + 15 */
    return (int)((val + (1LL << (shift - 1))) >> shift);
}

static inline int l2_unscale_group(int steps, int mant, int scale_factor)
{
    int shift, mod, val;

    shift   = scale_factor_modshift[scale_factor];
    mod     = shift & 3;
    shift >>= 2;

    val = (mant - (steps >> 1)) * scale_factor_mult2[steps >> 2][mod];
    /* NOTE: at this point, 0 <= shift <= 21 */
    if (shift > 0)
        val = (val + (1 << (shift - 1))) >> shift;
    return val;
}

/* compute value^(4/3) * 2^(exponent/4). It normalized to FRAC_BITS */
static inline int l3_unscale(int value, int exponent)
{
    unsigned int m;
    int e;

    e  = table_4_3_exp  [4 * value + (exponent & 3)];
    m  = table_4_3_value[4 * value + (exponent & 3)];
    e -= exponent >> 2;
    assert(e >= 1);
    if (e > 31)
        return 0;
    m = (m + (1 << (e - 1))) >> e;

    return m;
}

static void decode_init_static(AVCodec *codec)
{
    int i, j, k;
    int offset;

    /* scale factors table for layer 1/2 */
    for (i = 0; i < 64; i++) {
        int shift, mod;
        /* 1.0 (i = 3) is normalized to 2 ^ FRAC_BITS */
        shift = i / 3;
        mod   = i % 3;
        scale_factor_modshift[i] = mod | (shift << 2);
    }

    /* scale factor multiply for layer 1 */
    for (i = 0; i < 15; i++) {
        int n, norm;
        n = i + 2;
        norm = ((INT64_C(1) << n) * FRAC_ONE) / ((1 << n) - 1);
        scale_factor_mult[i][0] = MULLx(norm, FIXR(1.0          * 2.0), FRAC_BITS);
        scale_factor_mult[i][1] = MULLx(norm, FIXR(0.7937005259 * 2.0), FRAC_BITS);
        scale_factor_mult[i][2] = MULLx(norm, FIXR(0.6299605249 * 2.0), FRAC_BITS);
        av_dlog(avctx, "%d: norm=%x s=%x %x %x\n", i, norm,
                scale_factor_mult[i][0],
                scale_factor_mult[i][1],
                scale_factor_mult[i][2]);
    }

    RENAME(ff_mpa_synth_init)(RENAME(ff_mpa_synth_window));

    /* huffman decode tables */
    offset = 0;
    for (i = 1; i < 16; i++) {
        const HuffTable *h = &mpa_huff_tables[i];
        int xsize, x, y;
        uint8_t  tmp_bits [512];
        uint16_t tmp_codes[512];

        memset(tmp_bits , 0, sizeof(tmp_bits ));
        memset(tmp_codes, 0, sizeof(tmp_codes));

        xsize = h->xsize;

        j = 0;
        for (x = 0; x < xsize; x++) {
            for (y = 0; y < xsize; y++) {
                tmp_bits [(x << 5) | y | ((x&&y)<<4)]= h->bits [j  ];
                tmp_codes[(x << 5) | y | ((x&&y)<<4)]= h->codes[j++];
            }
        }

        /* XXX: fail test */
        huff_vlc[i].table = huff_vlc_tables+offset;
        huff_vlc[i].table_allocated = huff_vlc_tables_sizes[i];
        init_vlc(&huff_vlc[i], 7, 512,
                 tmp_bits, 1, 1, tmp_codes, 2, 2,
                 INIT_VLC_USE_NEW_STATIC);
        offset += huff_vlc_tables_sizes[i];
    }
    assert(offset == FF_ARRAY_ELEMS(huff_vlc_tables));

    offset = 0;
    for (i = 0; i < 2; i++) {
        huff_quad_vlc[i].table = huff_quad_vlc_tables+offset;
        huff_quad_vlc[i].table_allocated = huff_quad_vlc_tables_sizes[i];
        init_vlc(&huff_quad_vlc[i], i == 0 ? 7 : 4, 16,
                 mpa_quad_bits[i], 1, 1, mpa_quad_codes[i], 1, 1,
                 INIT_VLC_USE_NEW_STATIC);
        offset += huff_quad_vlc_tables_sizes[i];
    }
    assert(offset == FF_ARRAY_ELEMS(huff_quad_vlc_tables));

    for (i = 0; i < 9; i++) {
        k = 0;
        for (j = 0; j < 22; j++) {
            band_index_long[i][j] = k;
            k += band_size_long[i][j];
        }
        band_index_long[i][22] = k;
    }

    /* compute n ^ (4/3) and store it in mantissa/exp format */

    mpegaudio_tableinit();

    for (i = 0; i < 4; i++) {
        if (ff_mpa_quant_bits[i] < 0) {
            for (j = 0; j < (1 << (-ff_mpa_quant_bits[i]+1)); j++) {
                int val1, val2, val3, steps;
                int val = j;
                steps   = ff_mpa_quant_steps[i];
                val1    = val % steps;
                val    /= steps;
                val2    = val % steps;
                val3    = val / steps;
                division_tabs[i][j] = val1 + (val2 << 4) + (val3 << 8);
            }
        }
    }


    for (i = 0; i < 7; i++) {
        float f;
        INTFLOAT v;
        if (i != 6) {
            f = tan((double)i * M_PI / 12.0);
            v = FIXR(f / (1.0 + f));
        } else {
            v = FIXR(1.0);
        }
        is_table[0][    i] = v;
        is_table[1][6 - i] = v;
    }
    /* invalid values */
    for (i = 7; i < 16; i++)
        is_table[0][i] = is_table[1][i] = 0.0;

    for (i = 0; i < 16; i++) {
        double f;
        int e, k;

        for (j = 0; j < 2; j++) {
            e = -(j + 1) * ((i + 1) >> 1);
            f = pow(2.0, e / 4.0);
            k = i & 1;
            is_table_lsf[j][k ^ 1][i] = FIXR(f);
            is_table_lsf[j][k    ][i] = FIXR(1.0);
            av_dlog(avctx, "is_table_lsf %d %d: %f %f\n",
                    i, j, (float) is_table_lsf[j][0][i],
                    (float) is_table_lsf[j][1][i]);
        }
    }

    for (i = 0; i < 8; i++) {
        float ci, cs, ca;
        ci = ci_table[i];
        cs = 1.0 / sqrt(1.0 + ci * ci);
        ca = cs * ci;
#if !CONFIG_FLOAT
        csa_table[i][0] = FIXHR(cs/4);
        csa_table[i][1] = FIXHR(ca/4);
        csa_table[i][2] = FIXHR(ca/4) + FIXHR(cs/4);
        csa_table[i][3] = FIXHR(ca/4) - FIXHR(cs/4);
#else
        csa_table[i][0] = cs;
        csa_table[i][1] = ca;
        csa_table[i][2] = ca + cs;
        csa_table[i][3] = ca - cs;
#endif
    }

    /* compute mdct windows */
    for (i = 0; i < 36; i++) {
        for (j = 0; j < 4; j++) {
            double d;

<<<<<<< HEAD
                if (j == 2)
                    mdct_win[j][i/3] = FIXHR((d / (1<<5)));
                else {
                    int idx = i < 18 ? i : i + 2;
                    mdct_win[j][idx] = FIXHR((d / (1<<5)));
                }
            }
        }

        /* NOTE: we do frequency inversion adter the MDCT by changing
           the sign of the right window coefs */
        for (j = 0; j < 4; j++) {
            for (i = 0; i < 40; i += 2) {
                mdct_win[j + 4][i    ] =  mdct_win[j][i    ];
                mdct_win[j + 4][i + 1] = -mdct_win[j][i + 1];
=======
            if (j == 2 && i % 3 != 1)
                continue;

            d = sin(M_PI * (i + 0.5) / 36.0);
            if (j == 1) {
                if      (i >= 30) d = 0;
                else if (i >= 24) d = sin(M_PI * (i - 18 + 0.5) / 12.0);
                else if (i >= 18) d = 1;
            } else if (j == 3) {
                if      (i <   6) d = 0;
                else if (i <  12) d = sin(M_PI * (i -  6 + 0.5) / 12.0);
                else if (i <  18) d = 1;
>>>>>>> 52767d89
            }
            //merge last stage of imdct into the window coefficients
            d *= 0.5 / cos(M_PI * (2 * i + 19) / 72);

            if (j == 2)
                mdct_win[j][i/3] = FIXHR((d / (1<<5)));
            else
                mdct_win[j][i  ] = FIXHR((d / (1<<5)));
        }
    }

    /* NOTE: we do frequency inversion adter the MDCT by changing
        the sign of the right window coefs */
    for (j = 0; j < 4; j++) {
        for (i = 0; i < 36; i += 2) {
            mdct_win[j + 4][i    ] =  mdct_win[j][i    ];
            mdct_win[j + 4][i + 1] = -mdct_win[j][i + 1];
        }
    }
}

static av_cold int decode_init(AVCodecContext * avctx)
{
    MPADecodeContext *s = avctx->priv_data;

    s->avctx = avctx;

    ff_mpadsp_init(&s->mpadsp);

    avctx->sample_fmt= OUT_FMT;
    s->err_recognition = avctx->err_recognition;

    if (avctx->codec_id == CODEC_ID_MP3ADU)
        s->adu_mode = 1;
    return 0;
}

#define C3 FIXHR(0.86602540378443864676/2)
#define C4 FIXHR(0.70710678118654752439/2) //0.5 / cos(pi*(9)/36)
#define C5 FIXHR(0.51763809020504152469/2) //0.5 / cos(pi*(5)/36)
#define C6 FIXHR(1.93185165257813657349/4) //0.5 / cos(pi*(15)/36)

/* 12 points IMDCT. We compute it "by hand" by factorizing obvious
   cases. */
static void imdct12(INTFLOAT *out, INTFLOAT *in)
{
    INTFLOAT in0, in1, in2, in3, in4, in5, t1, t2;

    in0  = in[0*3];
    in1  = in[1*3] + in[0*3];
    in2  = in[2*3] + in[1*3];
    in3  = in[3*3] + in[2*3];
    in4  = in[4*3] + in[3*3];
    in5  = in[5*3] + in[4*3];
    in5 += in3;
    in3 += in1;

    in2  = MULH3(in2, C3, 2);
    in3  = MULH3(in3, C3, 4);

    t1   = in0 - in4;
    t2   = MULH3(in1 - in5, C4, 2);

    out[ 7] =
    out[10] = t1 + t2;
    out[ 1] =
    out[ 4] = t1 - t2;

    in0    += SHR(in4, 1);
    in4     = in0 + in2;
    in5    += 2*in1;
    in1     = MULH3(in5 + in3, C5, 1);
    out[ 8] =
    out[ 9] = in4 + in1;
    out[ 2] =
    out[ 3] = in4 - in1;

    in0    -= in2;
    in5     = MULH3(in5 - in3, C6, 2);
    out[ 0] =
    out[ 5] = in0 - in5;
    out[ 6] =
    out[11] = in0 + in5;
}

/* return the number of decoded frames */
static int mp_decode_layer1(MPADecodeContext *s)
{
    int bound, i, v, n, ch, j, mant;
    uint8_t allocation[MPA_MAX_CHANNELS][SBLIMIT];
    uint8_t scale_factors[MPA_MAX_CHANNELS][SBLIMIT];

    if (s->mode == MPA_JSTEREO)
        bound = (s->mode_ext + 1) * 4;
    else
        bound = SBLIMIT;

    /* allocation bits */
    for (i = 0; i < bound; i++) {
        for (ch = 0; ch < s->nb_channels; ch++) {
            allocation[ch][i] = get_bits(&s->gb, 4);
        }
    }
    for (i = bound; i < SBLIMIT; i++)
        allocation[0][i] = get_bits(&s->gb, 4);

    /* scale factors */
    for (i = 0; i < bound; i++) {
        for (ch = 0; ch < s->nb_channels; ch++) {
            if (allocation[ch][i])
                scale_factors[ch][i] = get_bits(&s->gb, 6);
        }
    }
    for (i = bound; i < SBLIMIT; i++) {
        if (allocation[0][i]) {
            scale_factors[0][i] = get_bits(&s->gb, 6);
            scale_factors[1][i] = get_bits(&s->gb, 6);
        }
    }

    /* compute samples */
    for (j = 0; j < 12; j++) {
        for (i = 0; i < bound; i++) {
            for (ch = 0; ch < s->nb_channels; ch++) {
                n = allocation[ch][i];
                if (n) {
                    mant = get_bits(&s->gb, n + 1);
                    v = l1_unscale(n, mant, scale_factors[ch][i]);
                } else {
                    v = 0;
                }
                s->sb_samples[ch][j][i] = v;
            }
        }
        for (i = bound; i < SBLIMIT; i++) {
            n = allocation[0][i];
            if (n) {
                mant = get_bits(&s->gb, n + 1);
                v = l1_unscale(n, mant, scale_factors[0][i]);
                s->sb_samples[0][j][i] = v;
                v = l1_unscale(n, mant, scale_factors[1][i]);
                s->sb_samples[1][j][i] = v;
            } else {
                s->sb_samples[0][j][i] = 0;
                s->sb_samples[1][j][i] = 0;
            }
        }
    }
    return 12;
}

static int mp_decode_layer2(MPADecodeContext *s)
{
    int sblimit; /* number of used subbands */
    const unsigned char *alloc_table;
    int table, bit_alloc_bits, i, j, ch, bound, v;
    unsigned char bit_alloc[MPA_MAX_CHANNELS][SBLIMIT];
    unsigned char scale_code[MPA_MAX_CHANNELS][SBLIMIT];
    unsigned char scale_factors[MPA_MAX_CHANNELS][SBLIMIT][3], *sf;
    int scale, qindex, bits, steps, k, l, m, b;

    /* select decoding table */
    table = ff_mpa_l2_select_table(s->bit_rate / 1000, s->nb_channels,
                                   s->sample_rate, s->lsf);
    sblimit     = ff_mpa_sblimit_table[table];
    alloc_table = ff_mpa_alloc_tables[table];

    if (s->mode == MPA_JSTEREO)
        bound = (s->mode_ext + 1) * 4;
    else
        bound = sblimit;

    av_dlog(s->avctx, "bound=%d sblimit=%d\n", bound, sblimit);

    /* sanity check */
    if (bound > sblimit)
        bound = sblimit;

    /* parse bit allocation */
    j = 0;
    for (i = 0; i < bound; i++) {
        bit_alloc_bits = alloc_table[j];
        for (ch = 0; ch < s->nb_channels; ch++)
            bit_alloc[ch][i] = get_bits(&s->gb, bit_alloc_bits);
        j += 1 << bit_alloc_bits;
    }
    for (i = bound; i < sblimit; i++) {
        bit_alloc_bits = alloc_table[j];
        v = get_bits(&s->gb, bit_alloc_bits);
        bit_alloc[0][i] = v;
        bit_alloc[1][i] = v;
        j += 1 << bit_alloc_bits;
    }

    /* scale codes */
    for (i = 0; i < sblimit; i++) {
        for (ch = 0; ch < s->nb_channels; ch++) {
            if (bit_alloc[ch][i])
                scale_code[ch][i] = get_bits(&s->gb, 2);
        }
    }

    /* scale factors */
    for (i = 0; i < sblimit; i++) {
        for (ch = 0; ch < s->nb_channels; ch++) {
            if (bit_alloc[ch][i]) {
                sf = scale_factors[ch][i];
                switch (scale_code[ch][i]) {
                default:
                case 0:
                    sf[0] = get_bits(&s->gb, 6);
                    sf[1] = get_bits(&s->gb, 6);
                    sf[2] = get_bits(&s->gb, 6);
                    break;
                case 2:
                    sf[0] = get_bits(&s->gb, 6);
                    sf[1] = sf[0];
                    sf[2] = sf[0];
                    break;
                case 1:
                    sf[0] = get_bits(&s->gb, 6);
                    sf[2] = get_bits(&s->gb, 6);
                    sf[1] = sf[0];
                    break;
                case 3:
                    sf[0] = get_bits(&s->gb, 6);
                    sf[2] = get_bits(&s->gb, 6);
                    sf[1] = sf[2];
                    break;
                }
            }
        }
    }

    /* samples */
    for (k = 0; k < 3; k++) {
        for (l = 0; l < 12; l += 3) {
            j = 0;
            for (i = 0; i < bound; i++) {
                bit_alloc_bits = alloc_table[j];
                for (ch = 0; ch < s->nb_channels; ch++) {
                    b = bit_alloc[ch][i];
                    if (b) {
                        scale = scale_factors[ch][i][k];
                        qindex = alloc_table[j+b];
                        bits = ff_mpa_quant_bits[qindex];
                        if (bits < 0) {
                            int v2;
                            /* 3 values at the same time */
                            v = get_bits(&s->gb, -bits);
                            v2 = division_tabs[qindex][v];
                            steps  = ff_mpa_quant_steps[qindex];

                            s->sb_samples[ch][k * 12 + l + 0][i] =
                                l2_unscale_group(steps,  v2       & 15, scale);
                            s->sb_samples[ch][k * 12 + l + 1][i] =
                                l2_unscale_group(steps, (v2 >> 4) & 15, scale);
                            s->sb_samples[ch][k * 12 + l + 2][i] =
                                l2_unscale_group(steps,  v2 >> 8      , scale);
                        } else {
                            for (m = 0; m < 3; m++) {
                                v = get_bits(&s->gb, bits);
                                v = l1_unscale(bits - 1, v, scale);
                                s->sb_samples[ch][k * 12 + l + m][i] = v;
                            }
                        }
                    } else {
                        s->sb_samples[ch][k * 12 + l + 0][i] = 0;
                        s->sb_samples[ch][k * 12 + l + 1][i] = 0;
                        s->sb_samples[ch][k * 12 + l + 2][i] = 0;
                    }
                }
                /* next subband in alloc table */
                j += 1 << bit_alloc_bits;
            }
            /* XXX: find a way to avoid this duplication of code */
            for (i = bound; i < sblimit; i++) {
                bit_alloc_bits = alloc_table[j];
                b = bit_alloc[0][i];
                if (b) {
                    int mant, scale0, scale1;
                    scale0 = scale_factors[0][i][k];
                    scale1 = scale_factors[1][i][k];
                    qindex = alloc_table[j+b];
                    bits = ff_mpa_quant_bits[qindex];
                    if (bits < 0) {
                        /* 3 values at the same time */
                        v = get_bits(&s->gb, -bits);
                        steps = ff_mpa_quant_steps[qindex];
                        mant = v % steps;
                        v = v / steps;
                        s->sb_samples[0][k * 12 + l + 0][i] =
                            l2_unscale_group(steps, mant, scale0);
                        s->sb_samples[1][k * 12 + l + 0][i] =
                            l2_unscale_group(steps, mant, scale1);
                        mant = v % steps;
                        v = v / steps;
                        s->sb_samples[0][k * 12 + l + 1][i] =
                            l2_unscale_group(steps, mant, scale0);
                        s->sb_samples[1][k * 12 + l + 1][i] =
                            l2_unscale_group(steps, mant, scale1);
                        s->sb_samples[0][k * 12 + l + 2][i] =
                            l2_unscale_group(steps, v, scale0);
                        s->sb_samples[1][k * 12 + l + 2][i] =
                            l2_unscale_group(steps, v, scale1);
                    } else {
                        for (m = 0; m < 3; m++) {
                            mant = get_bits(&s->gb, bits);
                            s->sb_samples[0][k * 12 + l + m][i] =
                                l1_unscale(bits - 1, mant, scale0);
                            s->sb_samples[1][k * 12 + l + m][i] =
                                l1_unscale(bits - 1, mant, scale1);
                        }
                    }
                } else {
                    s->sb_samples[0][k * 12 + l + 0][i] = 0;
                    s->sb_samples[0][k * 12 + l + 1][i] = 0;
                    s->sb_samples[0][k * 12 + l + 2][i] = 0;
                    s->sb_samples[1][k * 12 + l + 0][i] = 0;
                    s->sb_samples[1][k * 12 + l + 1][i] = 0;
                    s->sb_samples[1][k * 12 + l + 2][i] = 0;
                }
                /* next subband in alloc table */
                j += 1 << bit_alloc_bits;
            }
            /* fill remaining samples to zero */
            for (i = sblimit; i < SBLIMIT; i++) {
                for (ch = 0; ch < s->nb_channels; ch++) {
                    s->sb_samples[ch][k * 12 + l + 0][i] = 0;
                    s->sb_samples[ch][k * 12 + l + 1][i] = 0;
                    s->sb_samples[ch][k * 12 + l + 2][i] = 0;
                }
            }
        }
    }
    return 3 * 12;
}

#define SPLIT(dst,sf,n)             \
    if (n == 3) {                   \
        int m = (sf * 171) >> 9;    \
        dst   = sf - 3 * m;         \
        sf    = m;                  \
    } else if (n == 4) {            \
        dst  = sf & 3;              \
        sf >>= 2;                   \
    } else if (n == 5) {            \
        int m = (sf * 205) >> 10;   \
        dst   = sf - 5 * m;         \
        sf    = m;                  \
    } else if (n == 6) {            \
        int m = (sf * 171) >> 10;   \
        dst   = sf - 6 * m;         \
        sf    = m;                  \
    } else {                        \
        dst = 0;                    \
    }

static av_always_inline void lsf_sf_expand(int *slen, int sf, int n1, int n2,
                                           int n3)
{
    SPLIT(slen[3], sf, n3)
    SPLIT(slen[2], sf, n2)
    SPLIT(slen[1], sf, n1)
    slen[0] = sf;
}

static void exponents_from_scale_factors(MPADecodeContext *s, GranuleDef *g,
                                         int16_t *exponents)
{
    const uint8_t *bstab, *pretab;
    int len, i, j, k, l, v0, shift, gain, gains[3];
    int16_t *exp_ptr;

    exp_ptr = exponents;
    gain    = g->global_gain - 210;
    shift   = g->scalefac_scale + 1;

    bstab  = band_size_long[s->sample_rate_index];
    pretab = mpa_pretab[g->preflag];
    for (i = 0; i < g->long_end; i++) {
        v0 = gain - ((g->scale_factors[i] + pretab[i]) << shift) + 400;
        len = bstab[i];
        for (j = len; j > 0; j--)
            *exp_ptr++ = v0;
    }

    if (g->short_start < 13) {
        bstab    = band_size_short[s->sample_rate_index];
        gains[0] = gain - (g->subblock_gain[0] << 3);
        gains[1] = gain - (g->subblock_gain[1] << 3);
        gains[2] = gain - (g->subblock_gain[2] << 3);
        k        = g->long_end;
        for (i = g->short_start; i < 13; i++) {
            len = bstab[i];
            for (l = 0; l < 3; l++) {
                v0 = gains[l] - (g->scale_factors[k++] << shift) + 400;
                for (j = len; j > 0; j--)
                    *exp_ptr++ = v0;
            }
        }
    }
}

/* handle n = 0 too */
static inline int get_bitsz(GetBitContext *s, int n)
{
    return n ? get_bits(s, n) : 0;
}


static void switch_buffer(MPADecodeContext *s, int *pos, int *end_pos,
                          int *end_pos2)
{
    if (s->in_gb.buffer && *pos >= s->gb.size_in_bits) {
        s->gb           = s->in_gb;
        s->in_gb.buffer = NULL;
        assert((get_bits_count(&s->gb) & 7) == 0);
        skip_bits_long(&s->gb, *pos - *end_pos);
        *end_pos2 =
        *end_pos  = *end_pos2 + get_bits_count(&s->gb) - *pos;
        *pos      = get_bits_count(&s->gb);
    }
}

/* Following is a optimized code for
            INTFLOAT v = *src
            if(get_bits1(&s->gb))
                v = -v;
            *dst = v;
*/
#if CONFIG_FLOAT
#define READ_FLIP_SIGN(dst,src)                     \
    v = AV_RN32A(src) ^ (get_bits1(&s->gb) << 31);  \
    AV_WN32A(dst, v);
#else
#define READ_FLIP_SIGN(dst,src)     \
    v      = -get_bits1(&s->gb);    \
    *(dst) = (*(src) ^ v) - v;
#endif

static int huffman_decode(MPADecodeContext *s, GranuleDef *g,
                          int16_t *exponents, int end_pos2)
{
    int s_index;
    int i;
    int last_pos, bits_left;
    VLC *vlc;
    int end_pos = FFMIN(end_pos2, s->gb.size_in_bits);

    /* low frequencies (called big values) */
    s_index = 0;
    for (i = 0; i < 3; i++) {
        int j, k, l, linbits;
        j = g->region_size[i];
        if (j == 0)
            continue;
        /* select vlc table */
        k       = g->table_select[i];
        l       = mpa_huff_data[k][0];
        linbits = mpa_huff_data[k][1];
        vlc     = &huff_vlc[l];

        if (!l) {
            memset(&g->sb_hybrid[s_index], 0, sizeof(*g->sb_hybrid) * 2 * j);
            s_index += 2 * j;
            continue;
        }

        /* read huffcode and compute each couple */
        for (; j > 0; j--) {
            int exponent, x, y;
            int v;
            int pos = get_bits_count(&s->gb);

            if (pos >= end_pos){
//                av_log(NULL, AV_LOG_ERROR, "pos: %d %d %d %d\n", pos, end_pos, end_pos2, s_index);
                switch_buffer(s, &pos, &end_pos, &end_pos2);
//                av_log(NULL, AV_LOG_ERROR, "new pos: %d %d\n", pos, end_pos);
                if (pos >= end_pos)
                    break;
            }
            y = get_vlc2(&s->gb, vlc->table, 7, 3);

            if (!y) {
                g->sb_hybrid[s_index  ] =
                g->sb_hybrid[s_index+1] = 0;
                s_index += 2;
                continue;
            }

            exponent= exponents[s_index];

            av_dlog(s->avctx, "region=%d n=%d x=%d y=%d exp=%d\n",
                    i, g->region_size[i] - j, x, y, exponent);
            if (y & 16) {
                x = y >> 5;
                y = y & 0x0f;
                if (x < 15) {
                    READ_FLIP_SIGN(g->sb_hybrid + s_index, RENAME(expval_table)[exponent] + x)
                } else {
                    x += get_bitsz(&s->gb, linbits);
                    v  = l3_unscale(x, exponent);
                    if (get_bits1(&s->gb))
                        v = -v;
                    g->sb_hybrid[s_index] = v;
                }
                if (y < 15) {
                    READ_FLIP_SIGN(g->sb_hybrid + s_index + 1, RENAME(expval_table)[exponent] + y)
                } else {
                    y += get_bitsz(&s->gb, linbits);
                    v  = l3_unscale(y, exponent);
                    if (get_bits1(&s->gb))
                        v = -v;
                    g->sb_hybrid[s_index+1] = v;
                }
            } else {
                x = y >> 5;
                y = y & 0x0f;
                x += y;
                if (x < 15) {
                    READ_FLIP_SIGN(g->sb_hybrid + s_index + !!y, RENAME(expval_table)[exponent] + x)
                } else {
                    x += get_bitsz(&s->gb, linbits);
                    v  = l3_unscale(x, exponent);
                    if (get_bits1(&s->gb))
                        v = -v;
                    g->sb_hybrid[s_index+!!y] = v;
                }
                g->sb_hybrid[s_index + !y] = 0;
            }
            s_index += 2;
        }
    }

    /* high frequencies */
    vlc = &huff_quad_vlc[g->count1table_select];
    last_pos = 0;
    while (s_index <= 572) {
        int pos, code;
        pos = get_bits_count(&s->gb);
        if (pos >= end_pos) {
            if (pos > end_pos2 && last_pos) {
                /* some encoders generate an incorrect size for this
                   part. We must go back into the data */
                s_index -= 4;
                skip_bits_long(&s->gb, last_pos - pos);
                av_log(s->avctx, AV_LOG_INFO, "overread, skip %d enddists: %d %d\n", last_pos - pos, end_pos-pos, end_pos2-pos);
                if(s->err_recognition & AV_EF_BITSTREAM)
                    s_index=0;
                break;
            }
//                av_log(NULL, AV_LOG_ERROR, "pos2: %d %d %d %d\n", pos, end_pos, end_pos2, s_index);
            switch_buffer(s, &pos, &end_pos, &end_pos2);
//                av_log(NULL, AV_LOG_ERROR, "new pos2: %d %d %d\n", pos, end_pos, s_index);
            if (pos >= end_pos)
                break;
        }
        last_pos = pos;

        code = get_vlc2(&s->gb, vlc->table, vlc->bits, 1);
        av_dlog(s->avctx, "t=%d code=%d\n", g->count1table_select, code);
        g->sb_hybrid[s_index+0] =
        g->sb_hybrid[s_index+1] =
        g->sb_hybrid[s_index+2] =
        g->sb_hybrid[s_index+3] = 0;
        while (code) {
            static const int idxtab[16] = { 3,3,2,2,1,1,1,1,0,0,0,0,0,0,0,0 };
            int v;
            int pos = s_index + idxtab[code];
            code   ^= 8 >> idxtab[code];
            READ_FLIP_SIGN(g->sb_hybrid + pos, RENAME(exp_table)+exponents[pos])
        }
        s_index += 4;
    }
    /* skip extension bits */
    bits_left = end_pos2 - get_bits_count(&s->gb);
//av_log(NULL, AV_LOG_ERROR, "left:%d buf:%p\n", bits_left, s->in_gb.buffer);
    if (bits_left < 0 && (s->err_recognition & AV_EF_BITSTREAM)) {
        av_log(s->avctx, AV_LOG_ERROR, "bits_left=%d\n", bits_left);
        s_index=0;
    } else if (bits_left > 0 && (s->err_recognition & AV_EF_BUFFER)) {
        av_log(s->avctx, AV_LOG_ERROR, "bits_left=%d\n", bits_left);
        s_index = 0;
    }
    memset(&g->sb_hybrid[s_index], 0, sizeof(*g->sb_hybrid) * (576 - s_index));
    skip_bits_long(&s->gb, bits_left);

    i = get_bits_count(&s->gb);
    switch_buffer(s, &i, &end_pos, &end_pos2);

    return 0;
}

/* Reorder short blocks from bitstream order to interleaved order. It
   would be faster to do it in parsing, but the code would be far more
   complicated */
static void reorder_block(MPADecodeContext *s, GranuleDef *g)
{
    int i, j, len;
    INTFLOAT *ptr, *dst, *ptr1;
    INTFLOAT tmp[576];

    if (g->block_type != 2)
        return;

    if (g->switch_point) {
        if (s->sample_rate_index != 8)
            ptr = g->sb_hybrid + 36;
        else
            ptr = g->sb_hybrid + 48;
    } else {
        ptr = g->sb_hybrid;
    }

    for (i = g->short_start; i < 13; i++) {
        len  = band_size_short[s->sample_rate_index][i];
        ptr1 = ptr;
        dst  = tmp;
        for (j = len; j > 0; j--) {
            *dst++ = ptr[0*len];
            *dst++ = ptr[1*len];
            *dst++ = ptr[2*len];
            ptr++;
        }
        ptr += 2 * len;
        memcpy(ptr1, tmp, len * 3 * sizeof(*ptr1));
    }
}

#define ISQRT2 FIXR(0.70710678118654752440)

static void compute_stereo(MPADecodeContext *s, GranuleDef *g0, GranuleDef *g1)
{
    int i, j, k, l;
    int sf_max, sf, len, non_zero_found;
    INTFLOAT (*is_tab)[16], *tab0, *tab1, tmp0, tmp1, v1, v2;
    int non_zero_found_short[3];

    /* intensity stereo */
    if (s->mode_ext & MODE_EXT_I_STEREO) {
        if (!s->lsf) {
            is_tab = is_table;
            sf_max = 7;
        } else {
            is_tab = is_table_lsf[g1->scalefac_compress & 1];
            sf_max = 16;
        }

        tab0 = g0->sb_hybrid + 576;
        tab1 = g1->sb_hybrid + 576;

        non_zero_found_short[0] = 0;
        non_zero_found_short[1] = 0;
        non_zero_found_short[2] = 0;
        k = (13 - g1->short_start) * 3 + g1->long_end - 3;
        for (i = 12; i >= g1->short_start; i--) {
            /* for last band, use previous scale factor */
            if (i != 11)
                k -= 3;
            len = band_size_short[s->sample_rate_index][i];
            for (l = 2; l >= 0; l--) {
                tab0 -= len;
                tab1 -= len;
                if (!non_zero_found_short[l]) {
                    /* test if non zero band. if so, stop doing i-stereo */
                    for (j = 0; j < len; j++) {
                        if (tab1[j] != 0) {
                            non_zero_found_short[l] = 1;
                            goto found1;
                        }
                    }
                    sf = g1->scale_factors[k + l];
                    if (sf >= sf_max)
                        goto found1;

                    v1 = is_tab[0][sf];
                    v2 = is_tab[1][sf];
                    for (j = 0; j < len; j++) {
                        tmp0    = tab0[j];
                        tab0[j] = MULLx(tmp0, v1, FRAC_BITS);
                        tab1[j] = MULLx(tmp0, v2, FRAC_BITS);
                    }
                } else {
found1:
                    if (s->mode_ext & MODE_EXT_MS_STEREO) {
                        /* lower part of the spectrum : do ms stereo
                           if enabled */
                        for (j = 0; j < len; j++) {
                            tmp0    = tab0[j];
                            tmp1    = tab1[j];
                            tab0[j] = MULLx(tmp0 + tmp1, ISQRT2, FRAC_BITS);
                            tab1[j] = MULLx(tmp0 - tmp1, ISQRT2, FRAC_BITS);
                        }
                    }
                }
            }
        }

        non_zero_found = non_zero_found_short[0] |
                         non_zero_found_short[1] |
                         non_zero_found_short[2];

        for (i = g1->long_end - 1;i >= 0;i--) {
            len   = band_size_long[s->sample_rate_index][i];
            tab0 -= len;
            tab1 -= len;
            /* test if non zero band. if so, stop doing i-stereo */
            if (!non_zero_found) {
                for (j = 0; j < len; j++) {
                    if (tab1[j] != 0) {
                        non_zero_found = 1;
                        goto found2;
                    }
                }
                /* for last band, use previous scale factor */
                k  = (i == 21) ? 20 : i;
                sf = g1->scale_factors[k];
                if (sf >= sf_max)
                    goto found2;
                v1 = is_tab[0][sf];
                v2 = is_tab[1][sf];
                for (j = 0; j < len; j++) {
                    tmp0    = tab0[j];
                    tab0[j] = MULLx(tmp0, v1, FRAC_BITS);
                    tab1[j] = MULLx(tmp0, v2, FRAC_BITS);
                }
            } else {
found2:
                if (s->mode_ext & MODE_EXT_MS_STEREO) {
                    /* lower part of the spectrum : do ms stereo
                       if enabled */
                    for (j = 0; j < len; j++) {
                        tmp0    = tab0[j];
                        tmp1    = tab1[j];
                        tab0[j] = MULLx(tmp0 + tmp1, ISQRT2, FRAC_BITS);
                        tab1[j] = MULLx(tmp0 - tmp1, ISQRT2, FRAC_BITS);
                    }
                }
            }
        }
    } else if (s->mode_ext & MODE_EXT_MS_STEREO) {
        /* ms stereo ONLY */
        /* NOTE: the 1/sqrt(2) normalization factor is included in the
           global gain */
        tab0 = g0->sb_hybrid;
        tab1 = g1->sb_hybrid;
        for (i = 0; i < 576; i++) {
            tmp0    = tab0[i];
            tmp1    = tab1[i];
            tab0[i] = tmp0 + tmp1;
            tab1[i] = tmp0 - tmp1;
        }
    }
}

#if CONFIG_FLOAT
#define AA(j) do {                                                      \
        float tmp0 = ptr[-1-j];                                         \
        float tmp1 = ptr[   j];                                         \
        ptr[-1-j] = tmp0 * csa_table[j][0] - tmp1 * csa_table[j][1];    \
        ptr[   j] = tmp0 * csa_table[j][1] + tmp1 * csa_table[j][0];    \
    } while (0)
#else
#define AA(j) do {                                              \
        int tmp0 = ptr[-1-j];                                   \
        int tmp1 = ptr[   j];                                   \
        int tmp2 = MULH(tmp0 + tmp1, csa_table[j][0]);          \
        ptr[-1-j] = 4 * (tmp2 - MULH(tmp1, csa_table[j][2]));   \
        ptr[   j] = 4 * (tmp2 + MULH(tmp0, csa_table[j][3]));   \
    } while (0)
#endif

static void compute_antialias(MPADecodeContext *s, GranuleDef *g)
{
    INTFLOAT *ptr;
    int n, i;

    /* we antialias only "long" bands */
    if (g->block_type == 2) {
        if (!g->switch_point)
            return;
        /* XXX: check this for 8000Hz case */
        n = 1;
    } else {
        n = SBLIMIT - 1;
    }

    ptr = g->sb_hybrid + 18;
    for (i = n; i > 0; i--) {
        AA(0);
        AA(1);
        AA(2);
        AA(3);
        AA(4);
        AA(5);
        AA(6);
        AA(7);

        ptr += 18;
    }
}

static void compute_imdct(MPADecodeContext *s, GranuleDef *g,
                          INTFLOAT *sb_samples, INTFLOAT *mdct_buf)
{
    INTFLOAT *win, *out_ptr, *ptr, *buf, *ptr1;
    INTFLOAT out2[12];
    int i, j, mdct_long_end, sblimit;

    /* find last non zero block */
    ptr  = g->sb_hybrid + 576;
    ptr1 = g->sb_hybrid + 2 * 18;
    while (ptr >= ptr1) {
        int32_t *p;
        ptr -= 6;
        p    = (int32_t*)ptr;
        if (p[0] | p[1] | p[2] | p[3] | p[4] | p[5])
            break;
    }
    sblimit = ((ptr - g->sb_hybrid) / 18) + 1;

    if (g->block_type == 2) {
        /* XXX: check for 8000 Hz */
        if (g->switch_point)
            mdct_long_end = 2;
        else
            mdct_long_end = 0;
    } else {
        mdct_long_end = sblimit;
    }

    buf = mdct_buf;
    ptr = g->sb_hybrid;
    for (j = 0; j < mdct_long_end; j++) {
        int win_idx = (g->switch_point && j < 2) ? 0 : g->block_type;
        /* apply window & overlap with previous buffer */
        out_ptr = sb_samples + j;
        /* select window */
        win = mdct_win[win_idx + (4 & -(j & 1))];
        s->mpadsp.RENAME(imdct36)(out_ptr, buf, ptr, win);
        out_ptr += 18 * SBLIMIT;
        ptr     += 18;
        buf     += 18;
    }
    for (j = mdct_long_end; j < sblimit; j++) {
        /* select frequency inversion */
        win     = mdct_win[2 + (4  & -(j & 1))];
        out_ptr = sb_samples + j;

        for (i = 0; i < 6; i++) {
            *out_ptr = buf[i];
            out_ptr += SBLIMIT;
        }
        imdct12(out2, ptr + 0);
        for (i = 0; i < 6; i++) {
            *out_ptr     = MULH3(out2[i    ], win[i    ], 1) + buf[i + 6*1];
            buf[i + 6*2] = MULH3(out2[i + 6], win[i + 6], 1);
            out_ptr += SBLIMIT;
        }
        imdct12(out2, ptr + 1);
        for (i = 0; i < 6; i++) {
            *out_ptr     = MULH3(out2[i    ], win[i    ], 1) + buf[i + 6*2];
            buf[i + 6*0] = MULH3(out2[i + 6], win[i + 6], 1);
            out_ptr += SBLIMIT;
        }
        imdct12(out2, ptr + 2);
        for (i = 0; i < 6; i++) {
            buf[i + 6*0] = MULH3(out2[i    ], win[i    ], 1) + buf[i + 6*0];
            buf[i + 6*1] = MULH3(out2[i + 6], win[i + 6], 1);
            buf[i + 6*2] = 0;
        }
        ptr += 18;
        buf += 18;
    }
    /* zero bands */
    for (j = sblimit; j < SBLIMIT; j++) {
        /* overlap */
        out_ptr = sb_samples + j;
        for (i = 0; i < 18; i++) {
            *out_ptr = buf[i];
            buf[i]   = 0;
            out_ptr += SBLIMIT;
        }
        buf += 18;
    }
}

/* main layer3 decoding function */
static int mp_decode_layer3(MPADecodeContext *s)
{
    int nb_granules, main_data_begin;
    int gr, ch, blocksplit_flag, i, j, k, n, bits_pos;
    GranuleDef *g;
    int16_t exponents[576]; //FIXME try INTFLOAT

    /* read side info */
    if (s->lsf) {
        main_data_begin = get_bits(&s->gb, 8);
        skip_bits(&s->gb, s->nb_channels);
        nb_granules = 1;
    } else {
        main_data_begin = get_bits(&s->gb, 9);
        if (s->nb_channels == 2)
            skip_bits(&s->gb, 3);
        else
            skip_bits(&s->gb, 5);
        nb_granules = 2;
        for (ch = 0; ch < s->nb_channels; ch++) {
            s->granules[ch][0].scfsi = 0;/* all scale factors are transmitted */
            s->granules[ch][1].scfsi = get_bits(&s->gb, 4);
        }
    }

    for (gr = 0; gr < nb_granules; gr++) {
        for (ch = 0; ch < s->nb_channels; ch++) {
            av_dlog(s->avctx, "gr=%d ch=%d: side_info\n", gr, ch);
            g = &s->granules[ch][gr];
            g->part2_3_length = get_bits(&s->gb, 12);
            g->big_values     = get_bits(&s->gb,  9);
            if (g->big_values > 288) {
                av_log(s->avctx, AV_LOG_ERROR, "big_values too big\n");
                return AVERROR_INVALIDDATA;
            }

            g->global_gain = get_bits(&s->gb, 8);
            /* if MS stereo only is selected, we precompute the
               1/sqrt(2) renormalization factor */
            if ((s->mode_ext & (MODE_EXT_MS_STEREO | MODE_EXT_I_STEREO)) ==
                MODE_EXT_MS_STEREO)
                g->global_gain -= 2;
            if (s->lsf)
                g->scalefac_compress = get_bits(&s->gb, 9);
            else
                g->scalefac_compress = get_bits(&s->gb, 4);
            blocksplit_flag = get_bits1(&s->gb);
            if (blocksplit_flag) {
                g->block_type = get_bits(&s->gb, 2);
                if (g->block_type == 0) {
                    av_log(s->avctx, AV_LOG_ERROR, "invalid block type\n");
                    return AVERROR_INVALIDDATA;
                }
                g->switch_point = get_bits1(&s->gb);
                for (i = 0; i < 2; i++)
                    g->table_select[i] = get_bits(&s->gb, 5);
                for (i = 0; i < 3; i++)
                    g->subblock_gain[i] = get_bits(&s->gb, 3);
                ff_init_short_region(s, g);
            } else {
                int region_address1, region_address2;
                g->block_type = 0;
                g->switch_point = 0;
                for (i = 0; i < 3; i++)
                    g->table_select[i] = get_bits(&s->gb, 5);
                /* compute huffman coded region sizes */
                region_address1 = get_bits(&s->gb, 4);
                region_address2 = get_bits(&s->gb, 3);
                av_dlog(s->avctx, "region1=%d region2=%d\n",
                        region_address1, region_address2);
                ff_init_long_region(s, g, region_address1, region_address2);
            }
            ff_region_offset2size(g);
            ff_compute_band_indexes(s, g);

            g->preflag = 0;
            if (!s->lsf)
                g->preflag = get_bits1(&s->gb);
            g->scalefac_scale     = get_bits1(&s->gb);
            g->count1table_select = get_bits1(&s->gb);
            av_dlog(s->avctx, "block_type=%d switch_point=%d\n",
                    g->block_type, g->switch_point);
        }
    }

    if (!s->adu_mode) {
        const uint8_t *ptr = s->gb.buffer + (get_bits_count(&s->gb)>>3);
        assert((get_bits_count(&s->gb) & 7) == 0);
        /* now we get bits from the main_data_begin offset */
        av_dlog(s->avctx, "seekback: %d\n", main_data_begin);
    //av_log(NULL, AV_LOG_ERROR, "backstep:%d, lastbuf:%d\n", main_data_begin, s->last_buf_size);

        memcpy(s->last_buf + s->last_buf_size, ptr, EXTRABYTES);
        s->in_gb = s->gb;
        init_get_bits(&s->gb, s->last_buf, s->last_buf_size*8);
        skip_bits_long(&s->gb, 8*(s->last_buf_size - main_data_begin));
    }

    for (gr = 0; gr < nb_granules; gr++) {
        for (ch = 0; ch < s->nb_channels; ch++) {
            g = &s->granules[ch][gr];
            if (get_bits_count(&s->gb) < 0) {
                av_log(s->avctx, AV_LOG_DEBUG, "mdb:%d, lastbuf:%d skipping granule %d\n",
                       main_data_begin, s->last_buf_size, gr);
                skip_bits_long(&s->gb, g->part2_3_length);
                memset(g->sb_hybrid, 0, sizeof(g->sb_hybrid));
                if (get_bits_count(&s->gb) >= s->gb.size_in_bits && s->in_gb.buffer) {
                    skip_bits_long(&s->in_gb, get_bits_count(&s->gb) - s->gb.size_in_bits);
                    s->gb           = s->in_gb;
                    s->in_gb.buffer = NULL;
                }
                continue;
            }

            bits_pos = get_bits_count(&s->gb);

            if (!s->lsf) {
                uint8_t *sc;
                int slen, slen1, slen2;

                /* MPEG1 scale factors */
                slen1 = slen_table[0][g->scalefac_compress];
                slen2 = slen_table[1][g->scalefac_compress];
                av_dlog(s->avctx, "slen1=%d slen2=%d\n", slen1, slen2);
                if (g->block_type == 2) {
                    n = g->switch_point ? 17 : 18;
                    j = 0;
                    if (slen1) {
                        for (i = 0; i < n; i++)
                            g->scale_factors[j++] = get_bits(&s->gb, slen1);
                    } else {
                        for (i = 0; i < n; i++)
                            g->scale_factors[j++] = 0;
                    }
                    if (slen2) {
                        for (i = 0; i < 18; i++)
                            g->scale_factors[j++] = get_bits(&s->gb, slen2);
                        for (i = 0; i < 3; i++)
                            g->scale_factors[j++] = 0;
                    } else {
                        for (i = 0; i < 21; i++)
                            g->scale_factors[j++] = 0;
                    }
                } else {
                    sc = s->granules[ch][0].scale_factors;
                    j = 0;
                    for (k = 0; k < 4; k++) {
                        n = k == 0 ? 6 : 5;
                        if ((g->scfsi & (0x8 >> k)) == 0) {
                            slen = (k < 2) ? slen1 : slen2;
                            if (slen) {
                                for (i = 0; i < n; i++)
                                    g->scale_factors[j++] = get_bits(&s->gb, slen);
                            } else {
                                for (i = 0; i < n; i++)
                                    g->scale_factors[j++] = 0;
                            }
                        } else {
                            /* simply copy from last granule */
                            for (i = 0; i < n; i++) {
                                g->scale_factors[j] = sc[j];
                                j++;
                            }
                        }
                    }
                    g->scale_factors[j++] = 0;
                }
            } else {
                int tindex, tindex2, slen[4], sl, sf;

                /* LSF scale factors */
                if (g->block_type == 2)
                    tindex = g->switch_point ? 2 : 1;
                else
                    tindex = 0;

                sf = g->scalefac_compress;
                if ((s->mode_ext & MODE_EXT_I_STEREO) && ch == 1) {
                    /* intensity stereo case */
                    sf >>= 1;
                    if (sf < 180) {
                        lsf_sf_expand(slen, sf, 6, 6, 0);
                        tindex2 = 3;
                    } else if (sf < 244) {
                        lsf_sf_expand(slen, sf - 180, 4, 4, 0);
                        tindex2 = 4;
                    } else {
                        lsf_sf_expand(slen, sf - 244, 3, 0, 0);
                        tindex2 = 5;
                    }
                } else {
                    /* normal case */
                    if (sf < 400) {
                        lsf_sf_expand(slen, sf, 5, 4, 4);
                        tindex2 = 0;
                    } else if (sf < 500) {
                        lsf_sf_expand(slen, sf - 400, 5, 4, 0);
                        tindex2 = 1;
                    } else {
                        lsf_sf_expand(slen, sf - 500, 3, 0, 0);
                        tindex2 = 2;
                        g->preflag = 1;
                    }
                }

                j = 0;
                for (k = 0; k < 4; k++) {
                    n  = lsf_nsf_table[tindex2][tindex][k];
                    sl = slen[k];
                    if (sl) {
                        for (i = 0; i < n; i++)
                            g->scale_factors[j++] = get_bits(&s->gb, sl);
                    } else {
                        for (i = 0; i < n; i++)
                            g->scale_factors[j++] = 0;
                    }
                }
                /* XXX: should compute exact size */
                for (; j < 40; j++)
                    g->scale_factors[j] = 0;
            }

            exponents_from_scale_factors(s, g, exponents);

            /* read Huffman coded residue */
            huffman_decode(s, g, exponents, bits_pos + g->part2_3_length);
        } /* ch */

        if (s->nb_channels == 2)
            compute_stereo(s, &s->granules[0][gr], &s->granules[1][gr]);

        for (ch = 0; ch < s->nb_channels; ch++) {
            g = &s->granules[ch][gr];

            reorder_block(s, g);
            compute_antialias(s, g);
            compute_imdct(s, g, &s->sb_samples[ch][18 * gr][0], s->mdct_buf[ch]);
        }
    } /* gr */
    if (get_bits_count(&s->gb) < 0)
        skip_bits_long(&s->gb, -get_bits_count(&s->gb));
    return nb_granules * 18;
}

static int mp_decode_frame(MPADecodeContext *s, OUT_INT *samples,
                           const uint8_t *buf, int buf_size)
{
    int i, nb_frames, ch;
    OUT_INT *samples_ptr;

    init_get_bits(&s->gb, buf + HEADER_SIZE, (buf_size - HEADER_SIZE) * 8);

    /* skip error protection field */
    if (s->error_protection)
        skip_bits(&s->gb, 16);

    switch(s->layer) {
    case 1:
        s->avctx->frame_size = 384;
        nb_frames = mp_decode_layer1(s);
        break;
    case 2:
        s->avctx->frame_size = 1152;
        nb_frames = mp_decode_layer2(s);
        break;
    case 3:
        s->avctx->frame_size = s->lsf ? 576 : 1152;
    default:
        nb_frames = mp_decode_layer3(s);

        s->last_buf_size=0;
        if (s->in_gb.buffer) {
            align_get_bits(&s->gb);
            i = get_bits_left(&s->gb)>>3;
            if (i >= 0 && i <= BACKSTEP_SIZE) {
                memmove(s->last_buf, s->gb.buffer + (get_bits_count(&s->gb)>>3), i);
                s->last_buf_size=i;
            } else
                av_log(s->avctx, AV_LOG_ERROR, "invalid old backstep %d\n", i);
            s->gb           = s->in_gb;
            s->in_gb.buffer = NULL;
        }

        align_get_bits(&s->gb);
        assert((get_bits_count(&s->gb) & 7) == 0);
        i = get_bits_left(&s->gb) >> 3;

        if (i < 0 || i > BACKSTEP_SIZE || nb_frames < 0) {
            if (i < 0)
                av_log(s->avctx, AV_LOG_ERROR, "invalid new backstep %d\n", i);
            i = FFMIN(BACKSTEP_SIZE, buf_size - HEADER_SIZE);
        }
        assert(i <= buf_size - HEADER_SIZE && i >= 0);
        memcpy(s->last_buf + s->last_buf_size, s->gb.buffer + buf_size - HEADER_SIZE - i, i);
        s->last_buf_size += i;

        break;
    }

    /* apply the synthesis filter */
    for (ch = 0; ch < s->nb_channels; ch++) {
        samples_ptr = samples + ch;
        for (i = 0; i < nb_frames; i++) {
            RENAME(ff_mpa_synth_filter)(
                         &s->mpadsp,
                         s->synth_buf[ch], &(s->synth_buf_offset[ch]),
                         RENAME(ff_mpa_synth_window), &s->dither_state,
                         samples_ptr, s->nb_channels,
                         s->sb_samples[ch][i]);
            samples_ptr += 32 * s->nb_channels;
        }
    }

    return nb_frames * 32 * sizeof(OUT_INT) * s->nb_channels;
}

static int decode_frame(AVCodecContext * avctx, void *data, int *data_size,
                        AVPacket *avpkt)
{
    const uint8_t *buf  = avpkt->data;
    int buf_size        = avpkt->size;
    MPADecodeContext *s = avctx->priv_data;
    uint32_t header;
    int out_size;
    OUT_INT *out_samples = data;

    if (buf_size < HEADER_SIZE)
        return AVERROR_INVALIDDATA;

    header = AV_RB32(buf);
    if (ff_mpa_check_header(header) < 0) {
        av_log(avctx, AV_LOG_ERROR, "Header missing\n");
        return AVERROR_INVALIDDATA;
    }

    if (avpriv_mpegaudio_decode_header((MPADecodeHeader *)s, header) == 1) {
        /* free format: prepare to compute frame size */
        s->frame_size = -1;
        return AVERROR_INVALIDDATA;
    }
    /* update codec info */
    avctx->channels       = s->nb_channels;
    avctx->channel_layout = s->nb_channels == 1 ? AV_CH_LAYOUT_MONO : AV_CH_LAYOUT_STEREO;
    if (!avctx->bit_rate)
        avctx->bit_rate = s->bit_rate;
    avctx->sub_id = s->layer;

    if (*data_size < avctx->frame_size * avctx->channels * sizeof(OUT_INT))
        return AVERROR(EINVAL);
    *data_size = 0;

    if (s->frame_size <= 0 || s->frame_size > buf_size) {
        av_log(avctx, AV_LOG_ERROR, "incomplete frame\n");
        return AVERROR_INVALIDDATA;
    }else if(s->frame_size < buf_size){
        av_log(avctx, AV_LOG_DEBUG, "incorrect frame size - multiple frames in buffer?\n");
        buf_size= s->frame_size;
    }

    out_size = mp_decode_frame(s, out_samples, buf, buf_size);
    if (out_size >= 0) {
        *data_size         = out_size;
        avctx->sample_rate = s->sample_rate;
        //FIXME maybe move the other codec info stuff from above here too
    } else {
        av_log(avctx, AV_LOG_ERROR, "Error while decoding MPEG audio frame.\n");
        /* Only return an error if the bad frame makes up the whole packet.
           If there is more data in the packet, just consume the bad frame
           instead of returning an error, which would discard the whole
           packet. */
        if (buf_size == avpkt->size)
            return out_size;
    }
    s->frame_size = 0;
    return buf_size;
}

static void flush(AVCodecContext *avctx)
{
    MPADecodeContext *s = avctx->priv_data;
    memset(s->synth_buf, 0, sizeof(s->synth_buf));
    s->last_buf_size = 0;
}

#if CONFIG_MP3ADU_DECODER || CONFIG_MP3ADUFLOAT_DECODER
static int decode_frame_adu(AVCodecContext *avctx, void *data, int *data_size,
                            AVPacket *avpkt)
{
    const uint8_t *buf  = avpkt->data;
    int buf_size        = avpkt->size;
    MPADecodeContext *s = avctx->priv_data;
    uint32_t header;
    int len, out_size;
    OUT_INT *out_samples = data;

    len = buf_size;

    // Discard too short frames
    if (buf_size < HEADER_SIZE) {
        av_log(avctx, AV_LOG_ERROR, "Packet is too small\n");
        return AVERROR_INVALIDDATA;
    }


    if (len > MPA_MAX_CODED_FRAME_SIZE)
        len = MPA_MAX_CODED_FRAME_SIZE;

    // Get header and restore sync word
    header = AV_RB32(buf) | 0xffe00000;

    if (ff_mpa_check_header(header) < 0) { // Bad header, discard frame
        av_log(avctx, AV_LOG_ERROR, "Invalid frame header\n");
        return AVERROR_INVALIDDATA;
    }

    avpriv_mpegaudio_decode_header((MPADecodeHeader *)s, header);
    /* update codec info */
    avctx->sample_rate = s->sample_rate;
    avctx->channels    = s->nb_channels;
    if (!avctx->bit_rate)
        avctx->bit_rate = s->bit_rate;
    avctx->sub_id = s->layer;

    if (*data_size < avctx->frame_size * avctx->channels * sizeof(OUT_INT))
        return AVERROR(EINVAL);

    s->frame_size = len;

#if FF_API_PARSE_FRAME
    if (avctx->parse_only)
        out_size = buf_size;
    else
#endif
    out_size = mp_decode_frame(s, out_samples, buf, buf_size);

    *data_size = out_size;
    return buf_size;
}
#endif /* CONFIG_MP3ADU_DECODER || CONFIG_MP3ADUFLOAT_DECODER */

#if CONFIG_MP3ON4_DECODER || CONFIG_MP3ON4FLOAT_DECODER

/**
 * Context for MP3On4 decoder
 */
typedef struct MP3On4DecodeContext {
    int frames;                     ///< number of mp3 frames per block (number of mp3 decoder instances)
    int syncword;                   ///< syncword patch
    const uint8_t *coff;            ///< channel offsets in output buffer
    MPADecodeContext *mp3decctx[5]; ///< MPADecodeContext for every decoder instance
    OUT_INT *decoded_buf;           ///< output buffer for decoded samples
} MP3On4DecodeContext;

#include "mpeg4audio.h"

/* Next 3 arrays are indexed by channel config number (passed via codecdata) */

/* number of mp3 decoder instances */
static const uint8_t mp3Frames[8] = { 0, 1, 1, 2, 3, 3, 4, 5 };

/* offsets into output buffer, assume output order is FL FR C LFE BL BR SL SR */
static const uint8_t chan_offset[8][5] = {
    { 0             },
    { 0             },  // C
    { 0             },  // FLR
    { 2, 0          },  // C FLR
    { 2, 0, 3       },  // C FLR BS
    { 2, 0, 3       },  // C FLR BLRS
    { 2, 0, 4, 3    },  // C FLR BLRS LFE
    { 2, 0, 6, 4, 3 },  // C FLR BLRS BLR LFE
};

/* mp3on4 channel layouts */
static const int16_t chan_layout[8] = {
    0,
    AV_CH_LAYOUT_MONO,
    AV_CH_LAYOUT_STEREO,
    AV_CH_LAYOUT_SURROUND,
    AV_CH_LAYOUT_4POINT0,
    AV_CH_LAYOUT_5POINT0,
    AV_CH_LAYOUT_5POINT1,
    AV_CH_LAYOUT_7POINT1
};

static av_cold int decode_close_mp3on4(AVCodecContext * avctx)
{
    MP3On4DecodeContext *s = avctx->priv_data;
    int i;

    for (i = 0; i < s->frames; i++)
        av_free(s->mp3decctx[i]);

    av_freep(&s->decoded_buf);

    return 0;
}


static int decode_init_mp3on4(AVCodecContext * avctx)
{
    MP3On4DecodeContext *s = avctx->priv_data;
    MPEG4AudioConfig cfg;
    int i;

    if ((avctx->extradata_size < 2) || (avctx->extradata == NULL)) {
        av_log(avctx, AV_LOG_ERROR, "Codec extradata missing or too short.\n");
        return AVERROR_INVALIDDATA;
    }

    avpriv_mpeg4audio_get_config(&cfg, avctx->extradata, avctx->extradata_size);
    if (!cfg.chan_config || cfg.chan_config > 7) {
        av_log(avctx, AV_LOG_ERROR, "Invalid channel config number.\n");
        return AVERROR_INVALIDDATA;
    }
    s->frames             = mp3Frames[cfg.chan_config];
    s->coff               = chan_offset[cfg.chan_config];
    avctx->channels       = ff_mpeg4audio_channels[cfg.chan_config];
    avctx->channel_layout = chan_layout[cfg.chan_config];

    if (cfg.sample_rate < 16000)
        s->syncword = 0xffe00000;
    else
        s->syncword = 0xfff00000;

    /* Init the first mp3 decoder in standard way, so that all tables get builded
     * We replace avctx->priv_data with the context of the first decoder so that
     * decode_init() does not have to be changed.
     * Other decoders will be initialized here copying data from the first context
     */
    // Allocate zeroed memory for the first decoder context
    s->mp3decctx[0] = av_mallocz(sizeof(MPADecodeContext));
    if (!s->mp3decctx[0])
        goto alloc_fail;
    // Put decoder context in place to make init_decode() happy
    avctx->priv_data = s->mp3decctx[0];
    decode_init(avctx);
    // Restore mp3on4 context pointer
    avctx->priv_data = s;
    s->mp3decctx[0]->adu_mode = 1; // Set adu mode

    /* Create a separate codec/context for each frame (first is already ok).
     * Each frame is 1 or 2 channels - up to 5 frames allowed
     */
    for (i = 1; i < s->frames; i++) {
        s->mp3decctx[i] = av_mallocz(sizeof(MPADecodeContext));
        if (!s->mp3decctx[i])
            goto alloc_fail;
        s->mp3decctx[i]->adu_mode = 1;
        s->mp3decctx[i]->avctx = avctx;
        s->mp3decctx[i]->mpadsp = s->mp3decctx[0]->mpadsp;
    }

    /* Allocate buffer for multi-channel output if needed */
    if (s->frames > 1) {
        s->decoded_buf = av_malloc(MPA_FRAME_SIZE * MPA_MAX_CHANNELS *
                                   sizeof(*s->decoded_buf));
        if (!s->decoded_buf)
            goto alloc_fail;
    }

    return 0;
alloc_fail:
    decode_close_mp3on4(avctx);
    return AVERROR(ENOMEM);
}


static void flush_mp3on4(AVCodecContext *avctx)
{
    int i;
    MP3On4DecodeContext *s = avctx->priv_data;

    for (i = 0; i < s->frames; i++) {
        MPADecodeContext *m = s->mp3decctx[i];
        memset(m->synth_buf, 0, sizeof(m->synth_buf));
        m->last_buf_size = 0;
    }
}


static int decode_frame_mp3on4(AVCodecContext * avctx,
                        void *data, int *data_size,
                        AVPacket *avpkt)
{
    const uint8_t *buf     = avpkt->data;
    int buf_size           = avpkt->size;
    MP3On4DecodeContext *s = avctx->priv_data;
    MPADecodeContext *m;
    int fsize, len = buf_size, out_size = 0;
    uint32_t header;
    OUT_INT *out_samples = data;
    OUT_INT *outptr, *bp;
    int fr, j, n, ch;

    if (*data_size < MPA_FRAME_SIZE * avctx->channels * sizeof(OUT_INT)) {
        av_log(avctx, AV_LOG_ERROR, "output buffer is too small\n");
        return AVERROR(EINVAL);
    }

    // Discard too short frames
    if (buf_size < HEADER_SIZE)
        return AVERROR_INVALIDDATA;

    // If only one decoder interleave is not needed
    outptr = s->frames == 1 ? out_samples : s->decoded_buf;

    avctx->bit_rate = 0;

    ch = 0;
    for (fr = 0; fr < s->frames; fr++) {
        fsize = AV_RB16(buf) >> 4;
        fsize = FFMIN3(fsize, len, MPA_MAX_CODED_FRAME_SIZE);
        m     = s->mp3decctx[fr];
        assert(m != NULL);

        header = (AV_RB32(buf) & 0x000fffff) | s->syncword; // patch header

        if (ff_mpa_check_header(header) < 0) // Bad header, discard block
            break;

        avpriv_mpegaudio_decode_header((MPADecodeHeader *)m, header);

        if (ch + m->nb_channels > avctx->channels) {
            av_log(avctx, AV_LOG_ERROR, "frame channel count exceeds codec "
                                        "channel count\n");
            return AVERROR_INVALIDDATA;
        }
        ch += m->nb_channels;

        out_size += mp_decode_frame(m, outptr, buf, fsize);
        buf      += fsize;
        len      -= fsize;

        if (s->frames > 1) {
            n = m->avctx->frame_size*m->nb_channels;
            /* interleave output data */
            bp = out_samples + s->coff[fr];
            if (m->nb_channels == 1) {
                for (j = 0; j < n; j++) {
                    *bp = s->decoded_buf[j];
                    bp += avctx->channels;
                }
            } else {
                for (j = 0; j < n; j++) {
                    bp[0] = s->decoded_buf[j++];
                    bp[1] = s->decoded_buf[j];
                    bp   += avctx->channels;
                }
            }
        }
        avctx->bit_rate += m->bit_rate;
    }

    /* update codec info */
    avctx->sample_rate = s->mp3decctx[0]->sample_rate;

    *data_size = out_size;
    return buf_size;
}
#endif /* CONFIG_MP3ON4_DECODER || CONFIG_MP3ON4FLOAT_DECODER */

#if !CONFIG_FLOAT
#if CONFIG_MP1_DECODER
AVCodec ff_mp1_decoder = {
    .name           = "mp1",
    .type           = AVMEDIA_TYPE_AUDIO,
    .id             = CODEC_ID_MP1,
    .priv_data_size = sizeof(MPADecodeContext),
    .init_static_data = decode_init_static,
    .init           = decode_init,
    .decode         = decode_frame,
#if FF_API_PARSE_FRAME
    .capabilities   = CODEC_CAP_PARSE_ONLY,
#endif
    .flush          = flush,
    .long_name      = NULL_IF_CONFIG_SMALL("MP1 (MPEG audio layer 1)"),
};
#endif
#if CONFIG_MP2_DECODER
AVCodec ff_mp2_decoder = {
    .name           = "mp2",
    .type           = AVMEDIA_TYPE_AUDIO,
    .id             = CODEC_ID_MP2,
    .priv_data_size = sizeof(MPADecodeContext),
    .init_static_data = decode_init_static,
    .init           = decode_init,
    .decode         = decode_frame,
#if FF_API_PARSE_FRAME
    .capabilities   = CODEC_CAP_PARSE_ONLY,
#endif
    .flush          = flush,
    .long_name      = NULL_IF_CONFIG_SMALL("MP2 (MPEG audio layer 2)"),
};
#endif
#if CONFIG_MP3_DECODER
AVCodec ff_mp3_decoder = {
    .name           = "mp3",
    .type           = AVMEDIA_TYPE_AUDIO,
    .id             = CODEC_ID_MP3,
    .priv_data_size = sizeof(MPADecodeContext),
    .init_static_data = decode_init_static,
    .init           = decode_init,
    .decode         = decode_frame,
#if FF_API_PARSE_FRAME
    .capabilities   = CODEC_CAP_PARSE_ONLY,
#endif
    .flush          = flush,
    .long_name      = NULL_IF_CONFIG_SMALL("MP3 (MPEG audio layer 3)"),
};
#endif
#if CONFIG_MP3ADU_DECODER
AVCodec ff_mp3adu_decoder = {
    .name           = "mp3adu",
    .type           = AVMEDIA_TYPE_AUDIO,
    .id             = CODEC_ID_MP3ADU,
    .priv_data_size = sizeof(MPADecodeContext),
    .init_static_data = decode_init_static,
    .init           = decode_init,
    .decode         = decode_frame_adu,
#if FF_API_PARSE_FRAME
    .capabilities   = CODEC_CAP_PARSE_ONLY,
#endif
    .flush          = flush,
    .long_name      = NULL_IF_CONFIG_SMALL("ADU (Application Data Unit) MP3 (MPEG audio layer 3)"),
};
#endif
#if CONFIG_MP3ON4_DECODER
AVCodec ff_mp3on4_decoder = {
    .name           = "mp3on4",
    .type           = AVMEDIA_TYPE_AUDIO,
    .id             = CODEC_ID_MP3ON4,
    .priv_data_size = sizeof(MP3On4DecodeContext),
    .init_static_data = decode_init_static,
    .init           = decode_init_mp3on4,
    .close          = decode_close_mp3on4,
    .decode         = decode_frame_mp3on4,
    .flush          = flush_mp3on4,
    .long_name      = NULL_IF_CONFIG_SMALL("MP3onMP4"),
};
#endif
#endif<|MERGE_RESOLUTION|>--- conflicted
+++ resolved
@@ -291,7 +291,7 @@
         scale_factor_mult[i][0] = MULLx(norm, FIXR(1.0          * 2.0), FRAC_BITS);
         scale_factor_mult[i][1] = MULLx(norm, FIXR(0.7937005259 * 2.0), FRAC_BITS);
         scale_factor_mult[i][2] = MULLx(norm, FIXR(0.6299605249 * 2.0), FRAC_BITS);
-        av_dlog(avctx, "%d: norm=%x s=%x %x %x\n", i, norm,
+        av_dlog(NULL, "%d: norm=%x s=%x %x %x\n", i, norm,
                 scale_factor_mult[i][0],
                 scale_factor_mult[i][1],
                 scale_factor_mult[i][2]);
@@ -396,7 +396,7 @@
             k = i & 1;
             is_table_lsf[j][k ^ 1][i] = FIXR(f);
             is_table_lsf[j][k    ][i] = FIXR(1.0);
-            av_dlog(avctx, "is_table_lsf %d %d: %f %f\n",
+            av_dlog(NULL, "is_table_lsf %d %d: %f %f\n",
                     i, j, (float) is_table_lsf[j][0][i],
                     (float) is_table_lsf[j][1][i]);
         }
@@ -425,23 +425,6 @@
         for (j = 0; j < 4; j++) {
             double d;
 
-<<<<<<< HEAD
-                if (j == 2)
-                    mdct_win[j][i/3] = FIXHR((d / (1<<5)));
-                else {
-                    int idx = i < 18 ? i : i + 2;
-                    mdct_win[j][idx] = FIXHR((d / (1<<5)));
-                }
-            }
-        }
-
-        /* NOTE: we do frequency inversion adter the MDCT by changing
-           the sign of the right window coefs */
-        for (j = 0; j < 4; j++) {
-            for (i = 0; i < 40; i += 2) {
-                mdct_win[j + 4][i    ] =  mdct_win[j][i    ];
-                mdct_win[j + 4][i + 1] = -mdct_win[j][i + 1];
-=======
             if (j == 2 && i % 3 != 1)
                 continue;
 
@@ -454,22 +437,23 @@
                 if      (i <   6) d = 0;
                 else if (i <  12) d = sin(M_PI * (i -  6 + 0.5) / 12.0);
                 else if (i <  18) d = 1;
->>>>>>> 52767d89
             }
             //merge last stage of imdct into the window coefficients
             d *= 0.5 / cos(M_PI * (2 * i + 19) / 72);
 
             if (j == 2)
                 mdct_win[j][i/3] = FIXHR((d / (1<<5)));
-            else
-                mdct_win[j][i  ] = FIXHR((d / (1<<5)));
+            else {
+                int idx = i < 18 ? i : i + 2;
+                mdct_win[j][idx] = FIXHR((d / (1<<5)));
+            }
         }
     }
 
     /* NOTE: we do frequency inversion adter the MDCT by changing
         the sign of the right window coefs */
     for (j = 0; j < 4; j++) {
-        for (i = 0; i < 36; i += 2) {
+        for (i = 0; i < 40; i += 2) {
             mdct_win[j + 4][i    ] =  mdct_win[j][i    ];
             mdct_win[j + 4][i + 1] = -mdct_win[j][i + 1];
         }
