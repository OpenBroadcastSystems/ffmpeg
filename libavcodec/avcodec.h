--- conflicted
+++ resolved
@@ -792,15 +792,13 @@
  */
 #define CODEC_CAP_SLICE_THREADS    0x2000
 /**
-<<<<<<< HEAD
+ * Codec supports changed parameters at any point.
+ */
+#define CODEC_CAP_PARAM_CHANGE     0x4000
+/**
  * Codec is lossless.
  */
 #define CODEC_CAP_LOSSLESS         0x80000000
-=======
- * Codec supports changed parameters at any point.
- */
-#define CODEC_CAP_PARAM_CHANGE     0x4000
->>>>>>> e9dc9201
 
 //The following defines may change, don't expect compatibility if you use them.
 #define MB_TYPE_INTRA4x4   0x0001
