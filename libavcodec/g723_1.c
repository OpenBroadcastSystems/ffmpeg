/*
 * G.723.1 compatible decoder
 * Copyright (c) 2006 Benjamin Larsson
 * Copyright (c) 2010 Mohamed Naufal Basheer
 *
 * This file is part of FFmpeg.
 *
 * FFmpeg is free software; you can redistribute it and/or
 * modify it under the terms of the GNU Lesser General Public
 * License as published by the Free Software Foundation; either
 * version 2.1 of the License, or (at your option) any later version.
 *
 * FFmpeg is distributed in the hope that it will be useful,
 * but WITHOUT ANY WARRANTY; without even the implied warranty of
 * MERCHANTABILITY or FITNESS FOR A PARTICULAR PURPOSE.  See the GNU
 * Lesser General Public License for more details.
 *
 * You should have received a copy of the GNU Lesser General Public
 * License along with FFmpeg; if not, write to the Free Software
 * Foundation, Inc., 51 Franklin Street, Fifth Floor, Boston, MA 02110-1301 USA
 */

/**
 * @file
 * G.723.1 compatible decoder
 */

#define BITSTREAM_READER_LE
#include "libavutil/audioconvert.h"
#include "libavutil/lzo.h"
#include "libavutil/opt.h"
#include "avcodec.h"
#include "internal.h"
#include "get_bits.h"
#include "acelp_vectors.h"
#include "celp_filters.h"
#include "celp_math.h"
#include "lsp.h"
#include "g723_1_data.h"

typedef struct g723_1_context {
    AVClass *class;
    AVFrame frame;

    G723_1_Subframe subframe[4];
    enum FrameType cur_frame_type;
    enum FrameType past_frame_type;
    enum Rate cur_rate;
    uint8_t lsp_index[LSP_BANDS];
    int pitch_lag[2];
    int erased_frames;

    int16_t prev_lsp[LPC_ORDER];
    int16_t prev_excitation[PITCH_MAX];
    int16_t excitation[PITCH_MAX + FRAME_LEN + 4];
    int16_t synth_mem[LPC_ORDER];
    int16_t fir_mem[LPC_ORDER];
    int     iir_mem[LPC_ORDER];

    int random_seed;
    int interp_index;
    int interp_gain;
    int sid_gain;
    int cur_gain;
    int reflection_coef;
    int pf_gain;                 ///< formant postfilter
                                 ///< gain scaling unit memory
    int postfilter;
    int16_t audio[FRAME_LEN + LPC_ORDER];
    int16_t prev_data[HALF_FRAME_LEN];
    int16_t prev_weight_sig[PITCH_MAX];


    int16_t hpf_fir_mem;                   ///< highpass filter fir
    int     hpf_iir_mem;                   ///< and iir memories
    int16_t perf_fir_mem[LPC_ORDER];       ///< perceptual filter fir
    int16_t perf_iir_mem[LPC_ORDER];       ///< and iir memories

    int16_t harmonic_mem[PITCH_MAX];
} G723_1_Context;

static av_cold int g723_1_decode_init(AVCodecContext *avctx)
{
    G723_1_Context *p = avctx->priv_data;

    avctx->channel_layout = AV_CH_LAYOUT_MONO;
    avctx->sample_fmt     = AV_SAMPLE_FMT_S16;
    avctx->channels       = 1;
    p->pf_gain            = 1 << 12;

    avcodec_get_frame_defaults(&p->frame);
    avctx->coded_frame    = &p->frame;

    memcpy(p->prev_lsp, dc_lsp, LPC_ORDER * sizeof(*p->prev_lsp));

    return 0;
}

/**
 * Unpack the frame into parameters.
 *
 * @param p           the context
 * @param buf         pointer to the input buffer
 * @param buf_size    size of the input buffer
 */
static int unpack_bitstream(G723_1_Context *p, const uint8_t *buf,
                            int buf_size)
{
    GetBitContext gb;
    int ad_cb_len;
    int temp, info_bits, i;

    init_get_bits(&gb, buf, buf_size * 8);

    /* Extract frame type and rate info */
    info_bits = get_bits(&gb, 2);

    if (info_bits == 3) {
        p->cur_frame_type = UNTRANSMITTED_FRAME;
        return 0;
    }

    /* Extract 24 bit lsp indices, 8 bit for each band */
    p->lsp_index[2] = get_bits(&gb, 8);
    p->lsp_index[1] = get_bits(&gb, 8);
    p->lsp_index[0] = get_bits(&gb, 8);

    if (info_bits == 2) {
        p->cur_frame_type = SID_FRAME;
        p->subframe[0].amp_index = get_bits(&gb, 6);
        return 0;
    }

    /* Extract the info common to both rates */
    p->cur_rate       = info_bits ? RATE_5300 : RATE_6300;
    p->cur_frame_type = ACTIVE_FRAME;

    p->pitch_lag[0] = get_bits(&gb, 7);
    if (p->pitch_lag[0] > 123)       /* test if forbidden code */
        return -1;
    p->pitch_lag[0] += PITCH_MIN;
    p->subframe[1].ad_cb_lag = get_bits(&gb, 2);

    p->pitch_lag[1] = get_bits(&gb, 7);
    if (p->pitch_lag[1] > 123)
        return -1;
    p->pitch_lag[1] += PITCH_MIN;
    p->subframe[3].ad_cb_lag = get_bits(&gb, 2);
    p->subframe[0].ad_cb_lag = 1;
    p->subframe[2].ad_cb_lag = 1;

    for (i = 0; i < SUBFRAMES; i++) {
        /* Extract combined gain */
        temp = get_bits(&gb, 12);
        ad_cb_len = 170;
        p->subframe[i].dirac_train = 0;
        if (p->cur_rate == RATE_6300 && p->pitch_lag[i >> 1] < SUBFRAME_LEN - 2) {
            p->subframe[i].dirac_train = temp >> 11;
            temp &= 0x7FF;
            ad_cb_len = 85;
        }
        p->subframe[i].ad_cb_gain = FASTDIV(temp, GAIN_LEVELS);
        if (p->subframe[i].ad_cb_gain < ad_cb_len) {
            p->subframe[i].amp_index = temp - p->subframe[i].ad_cb_gain *
                                       GAIN_LEVELS;
        } else {
            return -1;
        }
    }

    p->subframe[0].grid_index = get_bits1(&gb);
    p->subframe[1].grid_index = get_bits1(&gb);
    p->subframe[2].grid_index = get_bits1(&gb);
    p->subframe[3].grid_index = get_bits1(&gb);

    if (p->cur_rate == RATE_6300) {
        skip_bits1(&gb);  /* skip reserved bit */

        /* Compute pulse_pos index using the 13-bit combined position index */
        temp = get_bits(&gb, 13);
        p->subframe[0].pulse_pos = temp / 810;

        temp -= p->subframe[0].pulse_pos * 810;
        p->subframe[1].pulse_pos = FASTDIV(temp, 90);

        temp -= p->subframe[1].pulse_pos * 90;
        p->subframe[2].pulse_pos = FASTDIV(temp, 9);
        p->subframe[3].pulse_pos = temp - p->subframe[2].pulse_pos * 9;

        p->subframe[0].pulse_pos = (p->subframe[0].pulse_pos << 16) +
                                   get_bits(&gb, 16);
        p->subframe[1].pulse_pos = (p->subframe[1].pulse_pos << 14) +
                                   get_bits(&gb, 14);
        p->subframe[2].pulse_pos = (p->subframe[2].pulse_pos << 16) +
                                   get_bits(&gb, 16);
        p->subframe[3].pulse_pos = (p->subframe[3].pulse_pos << 14) +
                                   get_bits(&gb, 14);

        p->subframe[0].pulse_sign = get_bits(&gb, 6);
        p->subframe[1].pulse_sign = get_bits(&gb, 5);
        p->subframe[2].pulse_sign = get_bits(&gb, 6);
        p->subframe[3].pulse_sign = get_bits(&gb, 5);
    } else { /* 5300 bps */
        p->subframe[0].pulse_pos  = get_bits(&gb, 12);
        p->subframe[1].pulse_pos  = get_bits(&gb, 12);
        p->subframe[2].pulse_pos  = get_bits(&gb, 12);
        p->subframe[3].pulse_pos  = get_bits(&gb, 12);

        p->subframe[0].pulse_sign = get_bits(&gb, 4);
        p->subframe[1].pulse_sign = get_bits(&gb, 4);
        p->subframe[2].pulse_sign = get_bits(&gb, 4);
        p->subframe[3].pulse_sign = get_bits(&gb, 4);
    }

    return 0;
}

/**
 * Bitexact implementation of sqrt(val/2).
 */
static int16_t square_root(int val)
{
    return (ff_sqrt(val << 1) >> 1) & (~1);
}

/**
 * Calculate the number of left-shifts required for normalizing the input.
 *
 * @param num   input number
 * @param width width of the input, 15 or 31 bits
 */
static int normalize_bits(int num, int width)
{
    int i = 0;

    if (num) {
        if (num == -1)
            return width;
        if (num < 0)
            num = ~num;
        i= width - av_log2(num) - 1;
        i= FFMAX(i, 0);
    }
    return i;
}

#define normalize_bits_int16(num) normalize_bits(num, 15)
#define normalize_bits_int32(num) normalize_bits(num, 31)
#define dot_product(a,b,c,d) (ff_dot_product(a,b,c)<<(d))

/**
 * Scale vector contents based on the largest of their absolutes.
 */
static int scale_vector(int16_t *vector, int length)
{
    int bits, scale, max = 0;
    int i;

    const int16_t shift_table[16] = {
        0x0001, 0x0002, 0x0004, 0x0008, 0x0010, 0x0020, 0x0040, 0x0080,
        0x0100, 0x0200, 0x0400, 0x0800, 0x1000, 0x2000, 0x4000, 0x7fff
    };

    for (i = 0; i < length; i++)
        max = FFMAX(max, FFABS(vector[i]));

    max   = FFMIN(max, 0x7FFF);
    bits  = normalize_bits(max, 15);
    scale = shift_table[bits];

    for (i = 0; i < length; i++) {
        av_assert2(av_clipl_int32(vector[i] * (int64_t)scale << 1) == vector[i] * (int64_t)scale << 1);
        vector[i] = (vector[i] * scale) >> 3;
    }

    return bits - 3;
}

/**
 * Perform inverse quantization of LSP frequencies.
 *
 * @param cur_lsp    the current LSP vector
 * @param prev_lsp   the previous LSP vector
 * @param lsp_index  VQ indices
 * @param bad_frame  bad frame flag
 */
static void inverse_quant(int16_t *cur_lsp, int16_t *prev_lsp,
                          uint8_t *lsp_index, int bad_frame)
{
    int min_dist, pred;
    int i, j, temp, stable;

    /* Check for frame erasure */
    if (!bad_frame) {
        min_dist     = 0x100;
        pred         = 12288;
    } else {
        min_dist     = 0x200;
        pred         = 23552;
        lsp_index[0] = lsp_index[1] = lsp_index[2] = 0;
    }

    /* Get the VQ table entry corresponding to the transmitted index */
    cur_lsp[0] = lsp_band0[lsp_index[0]][0];
    cur_lsp[1] = lsp_band0[lsp_index[0]][1];
    cur_lsp[2] = lsp_band0[lsp_index[0]][2];
    cur_lsp[3] = lsp_band1[lsp_index[1]][0];
    cur_lsp[4] = lsp_band1[lsp_index[1]][1];
    cur_lsp[5] = lsp_band1[lsp_index[1]][2];
    cur_lsp[6] = lsp_band2[lsp_index[2]][0];
    cur_lsp[7] = lsp_band2[lsp_index[2]][1];
    cur_lsp[8] = lsp_band2[lsp_index[2]][2];
    cur_lsp[9] = lsp_band2[lsp_index[2]][3];

    /* Add predicted vector & DC component to the previously quantized vector */
    for (i = 0; i < LPC_ORDER; i++) {
        temp        = ((prev_lsp[i] - dc_lsp[i]) * pred + (1 << 14)) >> 15;
        cur_lsp[i] += dc_lsp[i] + temp;
    }

    for (i = 0; i < LPC_ORDER; i++) {
        cur_lsp[0]             = FFMAX(cur_lsp[0],  0x180);
        cur_lsp[LPC_ORDER - 1] = FFMIN(cur_lsp[LPC_ORDER - 1], 0x7e00);

        /* Stability check */
        for (j = 1; j < LPC_ORDER; j++) {
            temp = min_dist + cur_lsp[j - 1] - cur_lsp[j];
            if (temp > 0) {
                temp >>= 1;
                cur_lsp[j - 1] -= temp;
                cur_lsp[j]     += temp;
            }
        }
        stable = 1;
        for (j = 1; j < LPC_ORDER; j++) {
            temp = cur_lsp[j - 1] + min_dist - cur_lsp[j] - 4;
            if (temp > 0) {
                stable = 0;
                break;
            }
        }
        if (stable)
            break;
    }
    if (!stable)
        memcpy(cur_lsp, prev_lsp, LPC_ORDER * sizeof(*cur_lsp));
}

/**
 * Bitexact implementation of 2ab scaled by 1/2^16.
 *
 * @param a 32 bit multiplicand
 * @param b 16 bit multiplier
 */
#define MULL2(a, b) \
        MULL(a,b,15)

/**
 * Convert LSP frequencies to LPC coefficients.
 *
 * @param lpc buffer for LPC coefficients
 */
static void lsp2lpc(int16_t *lpc)
{
    int f1[LPC_ORDER / 2 + 1];
    int f2[LPC_ORDER / 2 + 1];
    int i, j;

    /* Calculate negative cosine */
    for (j = 0; j < LPC_ORDER; j++) {
        int index     = lpc[j] >> 7;
        int offset    = lpc[j] & 0x7f;
        int64_t temp1 = cos_tab[index] << 16;
        int temp2     = (cos_tab[index + 1] - cos_tab[index]) *
                          ((offset << 8) + 0x80) << 1;

        lpc[j] = -(av_clipl_int32(((temp1 + temp2) << 1) + (1 << 15)) >> 16);
    }

    /*
     * Compute sum and difference polynomial coefficients
     * (bitexact alternative to lsp2poly() in lsp.c)
     */
    /* Initialize with values in Q28 */
    f1[0] = 1 << 28;
    f1[1] = (lpc[0] << 14) + (lpc[2] << 14);
    f1[2] = lpc[0] * lpc[2] + (2 << 28);

    f2[0] = 1 << 28;
    f2[1] = (lpc[1] << 14) + (lpc[3] << 14);
    f2[2] = lpc[1] * lpc[3] + (2 << 28);

    /*
     * Calculate and scale the coefficients by 1/2 in
     * each iteration for a final scaling factor of Q25
     */
    for (i = 2; i < LPC_ORDER / 2; i++) {
        f1[i + 1] = f1[i - 1] + MULL2(f1[i], lpc[2 * i]);
        f2[i + 1] = f2[i - 1] + MULL2(f2[i], lpc[2 * i + 1]);

        for (j = i; j >= 2; j--) {
            f1[j] = MULL2(f1[j - 1], lpc[2 * i]) +
                    (f1[j] >> 1) + (f1[j - 2] >> 1);
            f2[j] = MULL2(f2[j - 1], lpc[2 * i + 1]) +
                    (f2[j] >> 1) + (f2[j - 2] >> 1);
        }

        f1[0] >>= 1;
        f2[0] >>= 1;
        f1[1] = ((lpc[2 * i]     << 16 >> i) + f1[1]) >> 1;
        f2[1] = ((lpc[2 * i + 1] << 16 >> i) + f2[1]) >> 1;
    }

    /* Convert polynomial coefficients to LPC coefficients */
    for (i = 0; i < LPC_ORDER / 2; i++) {
        int64_t ff1 = f1[i + 1] + f1[i];
        int64_t ff2 = f2[i + 1] - f2[i];

        lpc[i] = av_clipl_int32(((ff1 + ff2) << 3) + (1 << 15)) >> 16;
        lpc[LPC_ORDER - i - 1] = av_clipl_int32(((ff1 - ff2) << 3) +
                                                (1 << 15)) >> 16;
    }
}

/**
 * Quantize LSP frequencies by interpolation and convert them to
 * the corresponding LPC coefficients.
 *
 * @param lpc      buffer for LPC coefficients
 * @param cur_lsp  the current LSP vector
 * @param prev_lsp the previous LSP vector
 */
static void lsp_interpolate(int16_t *lpc, int16_t *cur_lsp, int16_t *prev_lsp)
{
    int i;
    int16_t *lpc_ptr = lpc;

    /* cur_lsp * 0.25 + prev_lsp * 0.75 */
    ff_acelp_weighted_vector_sum(lpc, cur_lsp, prev_lsp,
                                 4096, 12288, 1 << 13, 14, LPC_ORDER);
    ff_acelp_weighted_vector_sum(lpc + LPC_ORDER, cur_lsp, prev_lsp,
                                 8192, 8192, 1 << 13, 14, LPC_ORDER);
    ff_acelp_weighted_vector_sum(lpc + 2 * LPC_ORDER, cur_lsp, prev_lsp,
                                 12288, 4096, 1 << 13, 14, LPC_ORDER);
    memcpy(lpc + 3 * LPC_ORDER, cur_lsp, LPC_ORDER * sizeof(*lpc));

    for (i = 0; i < SUBFRAMES; i++) {
        lsp2lpc(lpc_ptr);
        lpc_ptr += LPC_ORDER;
    }
}

/**
 * Generate a train of dirac functions with period as pitch lag.
 */
static void gen_dirac_train(int16_t *buf, int pitch_lag)
{
    int16_t vector[SUBFRAME_LEN];
    int i, j;

    memcpy(vector, buf, SUBFRAME_LEN * sizeof(*vector));
    for (i = pitch_lag; i < SUBFRAME_LEN; i += pitch_lag) {
        for (j = 0; j < SUBFRAME_LEN - i; j++)
            buf[i + j] += vector[j];
    }
}

/**
 * Generate fixed codebook excitation vector.
 *
 * @param vector    decoded excitation vector
 * @param subfrm    current subframe
 * @param cur_rate  current bitrate
 * @param pitch_lag closed loop pitch lag
 * @param index     current subframe index
 */
static void gen_fcb_excitation(int16_t *vector, G723_1_Subframe subfrm,
                               enum Rate cur_rate, int pitch_lag, int index)
{
    int temp, i, j;

    memset(vector, 0, SUBFRAME_LEN * sizeof(*vector));

    if (cur_rate == RATE_6300) {
        if (subfrm.pulse_pos >= max_pos[index])
            return;

        /* Decode amplitudes and positions */
        j = PULSE_MAX - pulses[index];
        temp = subfrm.pulse_pos;
        for (i = 0; i < SUBFRAME_LEN / GRID_SIZE; i++) {
            temp -= combinatorial_table[j][i];
            if (temp >= 0)
                continue;
            temp += combinatorial_table[j++][i];
            if (subfrm.pulse_sign & (1 << (PULSE_MAX - j))) {
                vector[subfrm.grid_index + GRID_SIZE * i] =
                                        -fixed_cb_gain[subfrm.amp_index];
            } else {
                vector[subfrm.grid_index + GRID_SIZE * i] =
                                         fixed_cb_gain[subfrm.amp_index];
            }
            if (j == PULSE_MAX)
                break;
        }
        if (subfrm.dirac_train == 1)
            gen_dirac_train(vector, pitch_lag);
    } else { /* 5300 bps */
        int cb_gain  = fixed_cb_gain[subfrm.amp_index];
        int cb_shift = subfrm.grid_index;
        int cb_sign  = subfrm.pulse_sign;
        int cb_pos   = subfrm.pulse_pos;
        int offset, beta, lag;

        for (i = 0; i < 8; i += 2) {
            offset         = ((cb_pos & 7) << 3) + cb_shift + i;
            vector[offset] = (cb_sign & 1) ? cb_gain : -cb_gain;
            cb_pos  >>= 3;
            cb_sign >>= 1;
        }

        /* Enhance harmonic components */
        lag  = pitch_contrib[subfrm.ad_cb_gain << 1] + pitch_lag +
               subfrm.ad_cb_lag - 1;
        beta = pitch_contrib[(subfrm.ad_cb_gain << 1) + 1];

        if (lag < SUBFRAME_LEN - 2) {
            for (i = lag; i < SUBFRAME_LEN; i++)
                vector[i] += beta * vector[i - lag] >> 15;
        }
    }
}

/**
 * Get delayed contribution from the previous excitation vector.
 */
static void get_residual(int16_t *residual, int16_t *prev_excitation, int lag)
{
    int offset = PITCH_MAX - PITCH_ORDER / 2 - lag;
    int i;

    residual[0] = prev_excitation[offset];
    residual[1] = prev_excitation[offset + 1];

    offset += 2;
    for (i = 2; i < SUBFRAME_LEN + PITCH_ORDER - 1; i++)
        residual[i] = prev_excitation[offset + (i - 2) % lag];
}

/**
 * Generate adaptive codebook excitation.
 */
static void gen_acb_excitation(int16_t *vector, int16_t *prev_excitation,
                               int pitch_lag, G723_1_Subframe subfrm,
                               enum Rate cur_rate)
{
    int16_t residual[SUBFRAME_LEN + PITCH_ORDER - 1];
    const int16_t *cb_ptr;
    int lag = pitch_lag + subfrm.ad_cb_lag - 1;

    int i;
    int64_t sum;

    get_residual(residual, prev_excitation, lag);

    /* Select quantization table */
    if (cur_rate == RATE_6300 && pitch_lag < SUBFRAME_LEN - 2) {
        cb_ptr = adaptive_cb_gain85;
    } else
        cb_ptr = adaptive_cb_gain170;

    /* Calculate adaptive vector */
    cb_ptr += subfrm.ad_cb_gain * 20;
    for (i = 0; i < SUBFRAME_LEN; i++) {
        sum = ff_dot_product(residual + i, cb_ptr, PITCH_ORDER);
        vector[i] = av_clipl_int32((sum << 2) + (1 << 15)) >> 16;
    }
}

/**
 * Estimate maximum auto-correlation around pitch lag.
 *
 * @param p         the context
 * @param offset    offset of the excitation vector
 * @param ccr_max   pointer to the maximum auto-correlation
 * @param pitch_lag decoded pitch lag
 * @param length    length of autocorrelation
 * @param dir       forward lag(1) / backward lag(-1)
 */
static int autocorr_max(G723_1_Context *p, int offset, int *ccr_max,
                        int pitch_lag, int length, int dir)
{
    int limit, ccr, lag = 0;
    int16_t *buf = p->excitation + offset;
    int i;

    pitch_lag = FFMIN(PITCH_MAX - 3, pitch_lag);
    if (dir > 0)
        limit = FFMIN(FRAME_LEN + PITCH_MAX - offset - length, pitch_lag + 3);
    else
        limit = pitch_lag + 3;

    for (i = pitch_lag - 3; i <= limit; i++) {
        ccr = ff_dot_product(buf, buf + dir * i, length)<<1;

        if (ccr > *ccr_max) {
            *ccr_max = ccr;
            lag = i;
        }
    }
    return lag;
}

/**
 * Calculate pitch postfilter optimal and scaling gains.
 *
 * @param lag      pitch postfilter forward/backward lag
 * @param ppf      pitch postfilter parameters
 * @param cur_rate current bitrate
 * @param tgt_eng  target energy
 * @param ccr      cross-correlation
 * @param res_eng  residual energy
 */
static void comp_ppf_gains(int lag, PPFParam *ppf, enum Rate cur_rate,
                           int tgt_eng, int ccr, int res_eng)
{
    int pf_residual;     /* square of postfiltered residual */
    int64_t temp1, temp2;

    ppf->index = lag;

    temp1 = tgt_eng * res_eng >> 1;
    temp2 = ccr * ccr << 1;

    if (temp2 > temp1) {
        if (ccr >= res_eng) {
            ppf->opt_gain = ppf_gain_weight[cur_rate];
        } else {
            ppf->opt_gain = (ccr << 15) / res_eng *
                            ppf_gain_weight[cur_rate] >> 15;
        }
        /* pf_res^2 = tgt_eng + 2*ccr*gain + res_eng*gain^2 */
        temp1       = (tgt_eng << 15) + (ccr * ppf->opt_gain << 1);
        temp2       = (ppf->opt_gain * ppf->opt_gain >> 15) * res_eng;
        pf_residual = av_clipl_int32(temp1 + temp2 + (1 << 15)) >> 16;

        if (tgt_eng >= pf_residual << 1) {
            temp1 = 0x7fff;
        } else {
            temp1 = (tgt_eng << 14) / pf_residual;
        }

        /* scaling_gain = sqrt(tgt_eng/pf_res^2) */
        ppf->sc_gain = square_root(temp1 << 16);
    } else {
        ppf->opt_gain = 0;
        ppf->sc_gain  = 0x7fff;
    }

    ppf->opt_gain = av_clip_int16(ppf->opt_gain * ppf->sc_gain >> 15);
}

/**
 * Calculate pitch postfilter parameters.
 *
 * @param p         the context
 * @param offset    offset of the excitation vector
 * @param pitch_lag decoded pitch lag
 * @param ppf       pitch postfilter parameters
 * @param cur_rate  current bitrate
 */
static void comp_ppf_coeff(G723_1_Context *p, int offset, int pitch_lag,
                           PPFParam *ppf, enum Rate cur_rate)
{

    int16_t scale;
    int i;
    int64_t temp1, temp2;

    /*
     * 0 - target energy
     * 1 - forward cross-correlation
     * 2 - forward residual energy
     * 3 - backward cross-correlation
     * 4 - backward residual energy
     */
    int energy[5] = {0, 0, 0, 0, 0};
    int16_t *buf  = p->excitation + offset;
    int fwd_lag   = autocorr_max(p, offset, &energy[1], pitch_lag,
                                 SUBFRAME_LEN, 1);
    int back_lag  = autocorr_max(p, offset, &energy[3], pitch_lag,
                                 SUBFRAME_LEN, -1);

    ppf->index    = 0;
    ppf->opt_gain = 0;
    ppf->sc_gain  = 0x7fff;

    /* Case 0, Section 3.6 */
    if (!back_lag && !fwd_lag)
        return;

    /* Compute target energy */
    energy[0] = ff_dot_product(buf, buf, SUBFRAME_LEN)<<1;

    /* Compute forward residual energy */
    if (fwd_lag)
        energy[2] = ff_dot_product(buf + fwd_lag, buf + fwd_lag,
                                   SUBFRAME_LEN)<<1;

    /* Compute backward residual energy */
    if (back_lag)
        energy[4] = ff_dot_product(buf - back_lag, buf - back_lag,
                                   SUBFRAME_LEN)<<1;

    /* Normalize and shorten */
    temp1 = 0;
    for (i = 0; i < 5; i++)
        temp1 = FFMAX(energy[i], temp1);

    scale = normalize_bits(temp1, 31);
    for (i = 0; i < 5; i++)
        energy[i] = av_clipl_int32(energy[i] << scale) >> 16;

    if (fwd_lag && !back_lag) {  /* Case 1 */
        comp_ppf_gains(fwd_lag,  ppf, cur_rate, energy[0], energy[1],
                       energy[2]);
    } else if (!fwd_lag) {       /* Case 2 */
        comp_ppf_gains(-back_lag, ppf, cur_rate, energy[0], energy[3],
                       energy[4]);
    } else {                     /* Case 3 */

        /*
         * Select the largest of energy[1]^2/energy[2]
         * and energy[3]^2/energy[4]
         */
        temp1 = energy[4] * ((energy[1] * energy[1] + (1 << 14)) >> 15);
        temp2 = energy[2] * ((energy[3] * energy[3] + (1 << 14)) >> 15);
        if (temp1 >= temp2) {
            comp_ppf_gains(fwd_lag, ppf, cur_rate, energy[0], energy[1],
                           energy[2]);
        } else {
            comp_ppf_gains(-back_lag, ppf, cur_rate, energy[0], energy[3],
                           energy[4]);
        }
    }
}

/**
 * Classify frames as voiced/unvoiced.
 *
 * @param p         the context
 * @param pitch_lag decoded pitch_lag
 * @param exc_eng   excitation energy estimation
 * @param scale     scaling factor of exc_eng
 *
 * @return residual interpolation index if voiced, 0 otherwise
 */
static int comp_interp_index(G723_1_Context *p, int pitch_lag,
                             int *exc_eng, int *scale)
{
    int offset = PITCH_MAX + 2 * SUBFRAME_LEN;
    int16_t *buf = p->excitation + offset;

    int index, ccr, tgt_eng, best_eng, temp;

    *scale = scale_vector(p->excitation, FRAME_LEN + PITCH_MAX);

    /* Compute maximum backward cross-correlation */
    ccr   = 0;
    index = autocorr_max(p, offset, &ccr, pitch_lag, SUBFRAME_LEN * 2, -1);
    ccr   = av_clipl_int32((int64_t)ccr + (1 << 15)) >> 16;

    /* Compute target energy */
    tgt_eng  = ff_dot_product(buf, buf, SUBFRAME_LEN * 2)<<1;
    *exc_eng = av_clipl_int32(tgt_eng + (1 << 15)) >> 16;

    if (ccr <= 0)
        return 0;

    /* Compute best energy */
    best_eng = ff_dot_product(buf - index, buf - index,
                              SUBFRAME_LEN * 2)<<1;
    best_eng = av_clipl_int32((int64_t)best_eng + (1 << 15)) >> 16;

    temp = best_eng * *exc_eng >> 3;

    if (temp < ccr * ccr) {
        return index;
    } else
        return 0;
}

/**
 * Peform residual interpolation based on frame classification.
 *
 * @param buf   decoded excitation vector
 * @param out   output vector
 * @param lag   decoded pitch lag
 * @param gain  interpolated gain
 * @param rseed seed for random number generator
 */
static void residual_interp(int16_t *buf, int16_t *out, int lag,
                            int gain, int *rseed)
{
    int i;
    if (lag) { /* Voiced */
        int16_t *vector_ptr = buf + PITCH_MAX;
        /* Attenuate */
        for (i = 0; i < lag; i++)
            vector_ptr[i - lag] = vector_ptr[i - lag] * 3 >> 2;
        av_memcpy_backptr((uint8_t*)vector_ptr, lag * sizeof(*vector_ptr),
                          FRAME_LEN * sizeof(*vector_ptr));
        memcpy(out, vector_ptr, FRAME_LEN * sizeof(*vector_ptr));
    } else {  /* Unvoiced */
        for (i = 0; i < FRAME_LEN; i++) {
            *rseed = *rseed * 521 + 259;
            out[i] = gain * *rseed >> 15;
        }
        memset(buf, 0, (FRAME_LEN + PITCH_MAX) * sizeof(*buf));
    }
}

/**
 * Perform IIR filtering.
 *
 * @param fir_coef FIR coefficients
 * @param iir_coef IIR coefficients
 * @param src      source vector
 * @param dest     destination vector
 * @param width    width of the output, 16 bits(0) / 32 bits(1)
 */
#define iir_filter(fir_coef, iir_coef, src, dest, width)\
{\
    int m, n;\
    int res_shift = 16 & ~-(width);\
    int in_shift  = 16 - res_shift;\
\
    for (m = 0; m < SUBFRAME_LEN; m++) {\
        int64_t filter = 0;\
        for (n = 1; n <= LPC_ORDER; n++) {\
            filter -= (fir_coef)[n - 1] * (src)[m - n] -\
                      (iir_coef)[n - 1] * ((dest)[m - n] >> in_shift);\
        }\
\
        (dest)[m] = av_clipl_int32(((src)[m] << 16) + (filter << 3) +\
                                   (1 << 15)) >> res_shift;\
    }\
}

/**
 * Adjust gain of postfiltered signal.
 *
 * @param p      the context
 * @param buf    postfiltered output vector
 * @param energy input energy coefficient
 */
static void gain_scale(G723_1_Context *p, int16_t * buf, int energy)
{
    int num, denom, gain, bits1, bits2;
    int i;

    num   = energy;
    denom = 0;
    for (i = 0; i < SUBFRAME_LEN; i++) {
        int64_t temp = buf[i] >> 2;
        temp  = av_clipl_int32(MUL64(temp, temp) << 1);
        denom = av_clipl_int32(denom + temp);
    }

    if (num && denom) {
        bits1   = normalize_bits(num,   31);
        bits2   = normalize_bits(denom, 31);
        num     = num << bits1 >> 1;
        denom <<= bits2;

        bits2 = 5 + bits1 - bits2;
        bits2 = FFMAX(0, bits2);

        gain = (num >> 1) / (denom >> 16);
        gain = square_root(gain << 16 >> bits2);
    } else {
        gain = 1 << 12;
    }

    for (i = 0; i < SUBFRAME_LEN; i++) {
        p->pf_gain = ((p->pf_gain << 4) - p->pf_gain + gain + (1 << 3)) >> 4;
        buf[i]     = av_clip_int16((buf[i] * (p->pf_gain + (p->pf_gain >> 4)) +
                                   (1 << 10)) >> 11);
    }
}

/**
 * Perform formant filtering.
 *
 * @param p   the context
 * @param lpc quantized lpc coefficients
 * @param buf output buffer
 */
static void formant_postfilter(G723_1_Context *p, int16_t *lpc, int16_t *buf)
{
    int16_t filter_coef[2][LPC_ORDER], *buf_ptr;
    int filter_signal[LPC_ORDER + FRAME_LEN], *signal_ptr;
    int i, j, k;

    memcpy(buf, p->fir_mem, LPC_ORDER * sizeof(*buf));
    memcpy(filter_signal, p->iir_mem, LPC_ORDER * sizeof(*filter_signal));

    for (i = LPC_ORDER, j = 0; j < SUBFRAMES; i += SUBFRAME_LEN, j++) {
        for (k = 0; k < LPC_ORDER; k++) {
            filter_coef[0][k] = (-lpc[k] * postfilter_tbl[0][k] +
                                 (1 << 14)) >> 15;
            filter_coef[1][k] = (-lpc[k] * postfilter_tbl[1][k] +
                                 (1 << 14)) >> 15;
        }
        iir_filter(filter_coef[0], filter_coef[1], buf + i,
<<<<<<< HEAD
                   filter_signal + i, 1);
=======
                   filter_signal + i);
        lpc += LPC_ORDER;
>>>>>>> 5864eb42
    }

    memcpy(p->fir_mem, buf + FRAME_LEN, LPC_ORDER * sizeof(int16_t));
    memcpy(p->iir_mem, filter_signal + FRAME_LEN, LPC_ORDER * sizeof(int));

    buf_ptr    = buf + LPC_ORDER;
    signal_ptr = filter_signal + LPC_ORDER;
    for (i = 0; i < SUBFRAMES; i++) {
        int16_t temp_vector[SUBFRAME_LEN];
        int16_t temp;
        int auto_corr[2];
        int scale, energy;

        /* Normalize */
        memcpy(temp_vector, buf_ptr, SUBFRAME_LEN * sizeof(*temp_vector));
        scale = scale_vector(temp_vector, SUBFRAME_LEN);

        /* Compute auto correlation coefficients */
        auto_corr[0] = ff_dot_product(temp_vector, temp_vector + 1,
                                      SUBFRAME_LEN - 1)<<1;
        auto_corr[1] = ff_dot_product(temp_vector, temp_vector,
                                      SUBFRAME_LEN)<<1;

        /* Compute reflection coefficient */
        temp = auto_corr[1] >> 16;
        if (temp) {
            temp = (auto_corr[0] >> 2) / temp;
        }
        p->reflection_coef = ((p->reflection_coef << 2) - p->reflection_coef +
                              temp + 2) >> 2;
        temp = (p->reflection_coef * 0xffffc >> 3) & 0xfffc;

        /* Compensation filter */
        for (j = 0; j < SUBFRAME_LEN; j++) {
            buf_ptr[j] = av_clipl_int32(signal_ptr[j] +
                                        ((signal_ptr[j - 1] >> 16) *
                                         temp << 1)) >> 16;
        }

        /* Compute normalized signal energy */
        temp = 2 * scale + 4;
        if (temp < 0) {
            energy = av_clipl_int32((int64_t)auto_corr[1] << -temp);
        } else
            energy = auto_corr[1] >> temp;

        gain_scale(p, buf_ptr, energy);

        buf_ptr    += SUBFRAME_LEN;
        signal_ptr += SUBFRAME_LEN;
    }
}

static int g723_1_decode_frame(AVCodecContext *avctx, void *data,
                               int *got_frame_ptr, AVPacket *avpkt)
{
    G723_1_Context *p  = avctx->priv_data;
    const uint8_t *buf = avpkt->data;
    int buf_size       = avpkt->size;
    int dec_mode       = buf[0] & 3;

    PPFParam ppf[SUBFRAMES];
    int16_t cur_lsp[LPC_ORDER];
    int16_t lpc[SUBFRAMES * LPC_ORDER];
    int16_t acb_vector[SUBFRAME_LEN];
    int16_t *vector_ptr;
    int16_t *out;
    int bad_frame = 0, i, j, ret;

    if (buf_size < frame_size[dec_mode]) {
        if (buf_size)
            av_log(avctx, AV_LOG_WARNING,
                   "Expected %d bytes, got %d - skipping packet\n",
                   frame_size[dec_mode], buf_size);
        *got_frame_ptr = 0;
        return buf_size;
    }

    if (unpack_bitstream(p, buf, buf_size) < 0) {
        bad_frame = 1;
        if (p->past_frame_type == ACTIVE_FRAME)
            p->cur_frame_type = ACTIVE_FRAME;
        else
            p->cur_frame_type = UNTRANSMITTED_FRAME;
    }

    p->frame.nb_samples = FRAME_LEN;
    if ((ret = avctx->get_buffer(avctx, &p->frame)) < 0) {
        av_log(avctx, AV_LOG_ERROR, "get_buffer() failed\n");
        return ret;
    }

    out = (int16_t *)p->frame.data[0];

    if (p->cur_frame_type == ACTIVE_FRAME) {
        if (!bad_frame)
            p->erased_frames = 0;
        else if (p->erased_frames != 3)
            p->erased_frames++;

        inverse_quant(cur_lsp, p->prev_lsp, p->lsp_index, bad_frame);
        lsp_interpolate(lpc, cur_lsp, p->prev_lsp);

        /* Save the lsp_vector for the next frame */
        memcpy(p->prev_lsp, cur_lsp, LPC_ORDER * sizeof(*p->prev_lsp));

        /* Generate the excitation for the frame */
        memcpy(p->excitation, p->prev_excitation,
               PITCH_MAX * sizeof(*p->excitation));
        vector_ptr = p->excitation + PITCH_MAX;
        if (!p->erased_frames) {
            /* Update interpolation gain memory */
            p->interp_gain = fixed_cb_gain[(p->subframe[2].amp_index +
                                            p->subframe[3].amp_index) >> 1];
            for (i = 0; i < SUBFRAMES; i++) {
                gen_fcb_excitation(vector_ptr, p->subframe[i], p->cur_rate,
                                   p->pitch_lag[i >> 1], i);
                gen_acb_excitation(acb_vector, &p->excitation[SUBFRAME_LEN * i],
                                   p->pitch_lag[i >> 1], p->subframe[i],
                                   p->cur_rate);
                /* Get the total excitation */
                for (j = 0; j < SUBFRAME_LEN; j++) {
                    vector_ptr[j] = av_clip_int16(vector_ptr[j] << 1);
                    vector_ptr[j] = av_clip_int16(vector_ptr[j] +
                                                  acb_vector[j]);
                }
                vector_ptr += SUBFRAME_LEN;
            }

            vector_ptr = p->excitation + PITCH_MAX;

            /* Save the excitation */
            memcpy(p->audio + LPC_ORDER, vector_ptr, FRAME_LEN * sizeof(*p->audio));

            p->interp_index = comp_interp_index(p, p->pitch_lag[1],
                                                &p->sid_gain, &p->cur_gain);

            if (p->postfilter) {
                i = PITCH_MAX;
                for (j = 0; j < SUBFRAMES; i += SUBFRAME_LEN, j++)
                    comp_ppf_coeff(p, i, p->pitch_lag[j >> 1],
                                   ppf + j, p->cur_rate);
            }

            /* Restore the original excitation */
            memcpy(p->excitation, p->prev_excitation,
                   PITCH_MAX * sizeof(*p->excitation));
            memcpy(vector_ptr, p->audio + LPC_ORDER, FRAME_LEN * sizeof(*vector_ptr));

            /* Peform pitch postfiltering */
            if (p->postfilter)
                for (i = 0, j = 0; j < SUBFRAMES; i += SUBFRAME_LEN, j++)
                    ff_acelp_weighted_vector_sum(p->audio + LPC_ORDER + i,
                                                 vector_ptr + i,
                                                 vector_ptr + i + ppf[j].index,
                                                 ppf[j].sc_gain,
                                                 ppf[j].opt_gain,
                                                 1 << 14, 15, SUBFRAME_LEN);

        } else {
            p->interp_gain = (p->interp_gain * 3 + 2) >> 2;
            if (p->erased_frames == 3) {
                /* Mute output */
                memset(p->excitation, 0,
                       (FRAME_LEN + PITCH_MAX) * sizeof(*p->excitation));
                memset(p->frame.data[0], 0,
                       (FRAME_LEN + LPC_ORDER) * sizeof(int16_t));
            } else {
                /* Regenerate frame */
                residual_interp(p->excitation, p->audio + LPC_ORDER, p->interp_index,
                                p->interp_gain, &p->random_seed);
            }
        }
        /* Save the excitation for the next frame */
        memcpy(p->prev_excitation, p->excitation + FRAME_LEN,
               PITCH_MAX * sizeof(*p->excitation));
    } else {
        memset(out, 0, FRAME_LEN * 2);
        av_log(avctx, AV_LOG_WARNING,
               "G.723.1: Comfort noise generation not supported yet\n");

        *got_frame_ptr   = 1;
        *(AVFrame *)data = p->frame;
        return frame_size[dec_mode];
    }

    p->past_frame_type = p->cur_frame_type;

    memcpy(p->audio, p->synth_mem, LPC_ORDER * sizeof(*p->audio));
    for (i = LPC_ORDER, j = 0; j < SUBFRAMES; i += SUBFRAME_LEN, j++)
        ff_celp_lp_synthesis_filter(p->audio + i, &lpc[j * LPC_ORDER],
                                    p->audio + i, SUBFRAME_LEN, LPC_ORDER,
                                    0, 1, 1 << 12);
    memcpy(p->synth_mem, p->audio + FRAME_LEN, LPC_ORDER * sizeof(*p->audio));

    if (p->postfilter) {
        formant_postfilter(p, lpc, p->audio);
        memcpy(p->frame.data[0], p->audio + LPC_ORDER, FRAME_LEN * 2);
    } else { // if output is not postfiltered it should be scaled by 2
        for (i = 0; i < FRAME_LEN; i++)
            out[i] = av_clip_int16(p->audio[LPC_ORDER + i] << 1);
    }

    *got_frame_ptr   = 1;
    *(AVFrame *)data = p->frame;

    return frame_size[dec_mode];
}

#define OFFSET(x) offsetof(G723_1_Context, x)
#define AD     AV_OPT_FLAG_AUDIO_PARAM | AV_OPT_FLAG_DECODING_PARAM

static const AVOption options[] = {
    { "postfilter", "postfilter on/off", OFFSET(postfilter), AV_OPT_TYPE_INT,
      { 1 }, 0, 1, AD },
    { NULL }
};


static const AVClass g723_1dec_class = {
    .class_name = "G.723.1 decoder",
    .item_name  = av_default_item_name,
    .option     = options,
    .version    = LIBAVUTIL_VERSION_INT,
};

AVCodec ff_g723_1_decoder = {
    .name           = "g723_1",
    .type           = AVMEDIA_TYPE_AUDIO,
    .id             = AV_CODEC_ID_G723_1,
    .priv_data_size = sizeof(G723_1_Context),
    .init           = g723_1_decode_init,
    .decode         = g723_1_decode_frame,
    .long_name      = NULL_IF_CONFIG_SMALL("G.723.1"),
    .capabilities   = CODEC_CAP_SUBFRAMES | CODEC_CAP_DR1,
    .priv_class     = &g723_1dec_class,
};

#if CONFIG_G723_1_ENCODER
#define BITSTREAM_WRITER_LE
#include "put_bits.h"

static av_cold int g723_1_encode_init(AVCodecContext *avctx)
{
    G723_1_Context *p = avctx->priv_data;

    if (avctx->sample_rate != 8000) {
        av_log(avctx, AV_LOG_ERROR, "Only 8000Hz sample rate supported\n");
        return -1;
    }

    if (avctx->channels != 1) {
        av_log(avctx, AV_LOG_ERROR, "Only mono supported\n");
        return AVERROR(EINVAL);
    }

    if (avctx->bit_rate == 6300) {
        p->cur_rate = RATE_6300;
    } else if (avctx->bit_rate == 5300) {
        av_log(avctx, AV_LOG_ERROR, "Bitrate not supported yet, use 6.3k\n");
        return AVERROR_PATCHWELCOME;
    } else {
        av_log(avctx, AV_LOG_ERROR,
               "Bitrate not supported, use 6.3k\n");
        return AVERROR(EINVAL);
    }
    avctx->frame_size = 240;
    memcpy(p->prev_lsp, dc_lsp, LPC_ORDER * sizeof(int16_t));

    return 0;
}

/**
 * Remove DC component from the input signal.
 *
 * @param buf input signal
 * @param fir zero memory
 * @param iir pole memory
 */
static void highpass_filter(int16_t *buf, int16_t *fir, int *iir)
{
    int i;
    for (i = 0; i < FRAME_LEN; i++) {
        *iir   = (buf[i] << 15) + ((-*fir) << 15) + MULL2(*iir, 0x7f00);
        *fir   = buf[i];
        buf[i] = av_clipl_int32((int64_t)*iir + (1 << 15)) >> 16;
    }
}

/**
 * Estimate autocorrelation of the input vector.
 *
 * @param buf      input buffer
 * @param autocorr autocorrelation coefficients vector
 */
static void comp_autocorr(int16_t *buf, int16_t *autocorr)
{
    int i, scale, temp;
    int16_t vector[LPC_FRAME];

    memcpy(vector, buf, LPC_FRAME * sizeof(int16_t));
    scale_vector(vector, LPC_FRAME);

    /* Apply the Hamming window */
    for (i = 0; i < LPC_FRAME; i++)
        vector[i] = (vector[i] * hamming_window[i] + (1 << 14)) >> 15;

    /* Compute the first autocorrelation coefficient */
    temp = dot_product(vector, vector, LPC_FRAME, 0);

    /* Apply a white noise correlation factor of (1025/1024) */
    temp += temp >> 10;

    /* Normalize */
    scale = normalize_bits_int32(temp);
    autocorr[0] = av_clipl_int32((int64_t)(temp << scale) +
                                 (1 << 15)) >> 16;

    /* Compute the remaining coefficients */
    if (!autocorr[0]) {
        memset(autocorr + 1, 0, LPC_ORDER * sizeof(int16_t));
    } else {
        for (i = 1; i <= LPC_ORDER; i++) {
           temp = dot_product(vector, vector + i, LPC_FRAME - i, 0);
           temp = MULL2((temp << scale), binomial_window[i - 1]);
           autocorr[i] = av_clipl_int32((int64_t)temp + (1 << 15)) >> 16;
        }
    }
}

/**
 * Use Levinson-Durbin recursion to compute LPC coefficients from
 * autocorrelation values.
 *
 * @param lpc      LPC coefficients vector
 * @param autocorr autocorrelation coefficients vector
 * @param error    prediction error
 */
static void levinson_durbin(int16_t *lpc, int16_t *autocorr, int16_t error)
{
    int16_t vector[LPC_ORDER];
    int16_t partial_corr;
    int i, j, temp;

    memset(lpc, 0, LPC_ORDER * sizeof(int16_t));

    for (i = 0; i < LPC_ORDER; i++) {
        /* Compute the partial correlation coefficient */
        temp = 0;
        for (j = 0; j < i; j++)
            temp -= lpc[j] * autocorr[i - j - 1];
        temp = ((autocorr[i] << 13) + temp) << 3;

        if (FFABS(temp) >= (error << 16))
            break;

        partial_corr = temp / (error << 1);

        lpc[i] = av_clipl_int32((int64_t)(partial_corr << 14) +
                                (1 << 15)) >> 16;

        /* Update the prediction error */
        temp  = MULL2(temp, partial_corr);
        error = av_clipl_int32((int64_t)(error << 16) - temp +
                                (1 << 15)) >> 16;

        memcpy(vector, lpc, i * sizeof(int16_t));
        for (j = 0; j < i; j++) {
            temp = partial_corr * vector[i - j - 1] << 1;
            lpc[j] = av_clipl_int32((int64_t)(lpc[j] << 16) - temp +
                                    (1 << 15)) >> 16;
        }
    }
}

/**
 * Calculate LPC coefficients for the current frame.
 *
 * @param buf       current frame
 * @param prev_data 2 trailing subframes of the previous frame
 * @param lpc       LPC coefficients vector
 */
static void comp_lpc_coeff(int16_t *buf, int16_t *lpc)
{
    int16_t autocorr[(LPC_ORDER + 1) * SUBFRAMES];
    int16_t *autocorr_ptr = autocorr;
    int16_t *lpc_ptr      = lpc;
    int i, j;

    for (i = 0, j = 0; j < SUBFRAMES; i += SUBFRAME_LEN, j++) {
        comp_autocorr(buf + i, autocorr_ptr);
        levinson_durbin(lpc_ptr, autocorr_ptr + 1, autocorr_ptr[0]);

        lpc_ptr += LPC_ORDER;
        autocorr_ptr += LPC_ORDER + 1;
    }
}

static void lpc2lsp(int16_t *lpc, int16_t *prev_lsp, int16_t *lsp)
{
    int f[LPC_ORDER + 2]; ///< coefficients of the sum and difference
                          ///< polynomials (F1, F2) ordered as
                          ///< f1[0], f2[0], ...., f1[5], f2[5]

    int max, shift, cur_val, prev_val, count, p;
    int i, j;
    int64_t temp;

    /* Initialize f1[0] and f2[0] to 1 in Q25 */
    for (i = 0; i < LPC_ORDER; i++)
        lsp[i] = (lpc[i] * bandwidth_expand[i] + (1 << 14)) >> 15;

    /* Apply bandwidth expansion on the LPC coefficients */
    f[0] = f[1] = 1 << 25;

    /* Compute the remaining coefficients */
    for (i = 0; i < LPC_ORDER / 2; i++) {
        /* f1 */
        f[2 * i + 2] = -f[2 * i] - ((lsp[i] + lsp[LPC_ORDER - 1 - i]) << 12);
        /* f2 */
        f[2 * i + 3] = f[2 * i + 1] - ((lsp[i] - lsp[LPC_ORDER - 1 - i]) << 12);
    }

    /* Divide f1[5] and f2[5] by 2 for use in polynomial evaluation */
    f[LPC_ORDER] >>= 1;
    f[LPC_ORDER + 1] >>= 1;

    /* Normalize and shorten */
    max = FFABS(f[0]);
    for (i = 1; i < LPC_ORDER + 2; i++)
        max = FFMAX(max, FFABS(f[i]));

    shift = normalize_bits_int32(max);

    for (i = 0; i < LPC_ORDER + 2; i++)
        f[i] = av_clipl_int32((int64_t)(f[i] << shift) + (1 << 15)) >> 16;

    /**
     * Evaluate F1 and F2 at uniform intervals of pi/256 along the
     * unit circle and check for zero crossings.
     */
    p    = 0;
    temp = 0;
    for (i = 0; i <= LPC_ORDER / 2; i++)
        temp += f[2 * i] * cos_tab[0];
    prev_val = av_clipl_int32(temp << 1);
    count    = 0;
    for ( i = 1; i < COS_TBL_SIZE / 2; i++) {
        /* Evaluate */
        temp = 0;
        for (j = 0; j <= LPC_ORDER / 2; j++)
            temp += f[LPC_ORDER - 2 * j + p] * cos_tab[i * j % COS_TBL_SIZE];
        cur_val = av_clipl_int32(temp << 1);

        /* Check for sign change, indicating a zero crossing */
        if ((cur_val ^ prev_val) < 0) {
            int abs_cur  = FFABS(cur_val);
            int abs_prev = FFABS(prev_val);
            int sum      = abs_cur + abs_prev;

            shift        = normalize_bits_int32(sum);
            sum          <<= shift;
            abs_prev     = abs_prev << shift >> 8;
            lsp[count++] = ((i - 1) << 7) + (abs_prev >> 1) / (sum >> 16);

            if (count == LPC_ORDER)
                break;

            /* Switch between sum and difference polynomials */
            p ^= 1;

            /* Evaluate */
            temp = 0;
            for (j = 0; j <= LPC_ORDER / 2; j++){
                temp += f[LPC_ORDER - 2 * j + p] *
                        cos_tab[i * j % COS_TBL_SIZE];
            }
            cur_val = av_clipl_int32(temp<<1);
        }
        prev_val = cur_val;
    }

    if (count != LPC_ORDER)
        memcpy(lsp, prev_lsp, LPC_ORDER * sizeof(int16_t));
}

/**
 * Quantize the current LSP subvector.
 *
 * @param num    band number
 * @param offset offset of the current subvector in an LPC_ORDER vector
 * @param size   size of the current subvector
 */
#define get_index(num, offset, size) \
{\
    int error, max = -1;\
    int16_t temp[4];\
    int i, j;\
    for (i = 0; i < LSP_CB_SIZE; i++) {\
        for (j = 0; j < size; j++){\
            temp[j] = (weight[j + (offset)] * lsp_band##num[i][j] +\
                      (1 << 14)) >> 15;\
        }\
        error =  dot_product(lsp + (offset), temp, size, 1) << 1;\
        error -= dot_product(lsp_band##num[i], temp, size, 1);\
        if (error > max) {\
            max = error;\
            lsp_index[num] = i;\
        }\
    }\
}

/**
 * Vector quantize the LSP frequencies.
 *
 * @param lsp      the current lsp vector
 * @param prev_lsp the previous lsp vector
 */
static void lsp_quantize(uint8_t *lsp_index, int16_t *lsp, int16_t *prev_lsp)
{
    int16_t weight[LPC_ORDER];
    int16_t min, max;
    int shift, i;

    /* Calculate the VQ weighting vector */
    weight[0] = (1 << 20) / (lsp[1] - lsp[0]);
    weight[LPC_ORDER - 1] = (1 << 20) /
                            (lsp[LPC_ORDER - 1] - lsp[LPC_ORDER - 2]);

    for (i = 1; i < LPC_ORDER - 1; i++) {
        min  = FFMIN(lsp[i] - lsp[i - 1], lsp[i + 1] - lsp[i]);
        if (min > 0x20)
            weight[i] = (1 << 20) / min;
        else
            weight[i] = INT16_MAX;
    }

    /* Normalize */
    max = 0;
    for (i = 0; i < LPC_ORDER; i++)
        max = FFMAX(weight[i], max);

    shift = normalize_bits_int16(max);
    for (i = 0; i < LPC_ORDER; i++) {
        weight[i] <<= shift;
    }

    /* Compute the VQ target vector */
    for (i = 0; i < LPC_ORDER; i++) {
        lsp[i] -= dc_lsp[i] +
                  (((prev_lsp[i] - dc_lsp[i]) * 12288 + (1 << 14)) >> 15);
    }

    get_index(0, 0, 3);
    get_index(1, 3, 3);
    get_index(2, 6, 4);
}

/**
 * Apply the formant perceptual weighting filter.
 *
 * @param flt_coef filter coefficients
 * @param unq_lpc  unquantized lpc vector
 */
static void perceptual_filter(G723_1_Context *p, int16_t *flt_coef,
                              int16_t *unq_lpc, int16_t *buf)
{
    int16_t vector[FRAME_LEN + LPC_ORDER];
    int i, j, k, l = 0;

    memcpy(buf, p->iir_mem, sizeof(int16_t) * LPC_ORDER);
    memcpy(vector, p->fir_mem, sizeof(int16_t) * LPC_ORDER);
    memcpy(vector + LPC_ORDER, buf + LPC_ORDER, sizeof(int16_t) * FRAME_LEN);

    for (i = LPC_ORDER, j = 0; j < SUBFRAMES; i += SUBFRAME_LEN, j++) {
        for (k = 0; k < LPC_ORDER; k++) {
            flt_coef[k + 2 * l] = (unq_lpc[k + l] * percept_flt_tbl[0][k] +
                                  (1 << 14)) >> 15;
            flt_coef[k + 2 * l + LPC_ORDER] = (unq_lpc[k + l] *
                                             percept_flt_tbl[1][k] +
                                             (1 << 14)) >> 15;
        }
        iir_filter(flt_coef + 2 * l, flt_coef + 2 * l + LPC_ORDER, vector + i,
                   buf + i, 0);
        l += LPC_ORDER;
    }
    memcpy(p->iir_mem, buf + FRAME_LEN, sizeof(int16_t) * LPC_ORDER);
    memcpy(p->fir_mem, vector + FRAME_LEN, sizeof(int16_t) * LPC_ORDER);
}

/**
 * Estimate the open loop pitch period.
 *
 * @param buf   perceptually weighted speech
 * @param start estimation is carried out from this position
 */
static int estimate_pitch(int16_t *buf, int start)
{
    int max_exp = 32;
    int max_ccr = 0x4000;
    int max_eng = 0x7fff;
    int index   = PITCH_MIN;
    int offset  = start - PITCH_MIN + 1;

    int ccr, eng, orig_eng, ccr_eng, exp;
    int diff, temp;

    int i;

    orig_eng = dot_product(buf + offset, buf + offset, HALF_FRAME_LEN, 0);

    for (i = PITCH_MIN; i <= PITCH_MAX - 3; i++) {
        offset--;

        /* Update energy and compute correlation */
        orig_eng += buf[offset] * buf[offset] -
                    buf[offset + HALF_FRAME_LEN] * buf[offset + HALF_FRAME_LEN];
        ccr      =  dot_product(buf + start, buf + offset, HALF_FRAME_LEN, 0);
        if (ccr <= 0)
            continue;

        /* Split into mantissa and exponent to maintain precision */
        exp  =   normalize_bits_int32(ccr);
        ccr  =   av_clipl_int32((int64_t)(ccr << exp) + (1 << 15)) >> 16;
        exp  <<= 1;
        ccr  *=  ccr;
        temp =   normalize_bits_int32(ccr);
        ccr  =   ccr << temp >> 16;
        exp  +=  temp;

        temp =   normalize_bits_int32(orig_eng);
        eng  =   av_clipl_int32((int64_t)(orig_eng << temp) + (1 << 15)) >> 16;
        exp  -=  temp;

        if (ccr >= eng) {
            exp--;
            ccr >>= 1;
        }
        if (exp > max_exp)
            continue;

        if (exp + 1 < max_exp)
            goto update;

        /* Equalize exponents before comparison */
        if (exp + 1 == max_exp)
            temp = max_ccr >> 1;
        else
            temp = max_ccr;
        ccr_eng = ccr * max_eng;
        diff    = ccr_eng - eng * temp;
        if (diff > 0 && (i - index < PITCH_MIN || diff > ccr_eng >> 2)) {
update:
            index   = i;
            max_exp = exp;
            max_ccr = ccr;
            max_eng = eng;
        }
    }
    return index;
}

/**
 * Compute harmonic noise filter parameters.
 *
 * @param buf       perceptually weighted speech
 * @param pitch_lag open loop pitch period
 * @param hf        harmonic filter parameters
 */
static void comp_harmonic_coeff(int16_t *buf, int16_t pitch_lag, HFParam *hf)
{
    int ccr, eng, max_ccr, max_eng;
    int exp, max, diff;
    int energy[15];
    int i, j;

    for (i = 0, j = pitch_lag - 3; j <= pitch_lag + 3; i++, j++) {
        /* Compute residual energy */
        energy[i << 1] = dot_product(buf - j, buf - j, SUBFRAME_LEN, 0);
        /* Compute correlation */
        energy[(i << 1) + 1] = dot_product(buf, buf - j, SUBFRAME_LEN, 0);
    }

    /* Compute target energy */
    energy[14] = dot_product(buf, buf, SUBFRAME_LEN, 0);

    /* Normalize */
    max = 0;
    for (i = 0; i < 15; i++)
        max = FFMAX(max, FFABS(energy[i]));

    exp = normalize_bits_int32(max);
    for (i = 0; i < 15; i++) {
        energy[i] = av_clipl_int32((int64_t)(energy[i] << exp) +
                                   (1 << 15)) >> 16;
    }

    hf->index = -1;
    hf->gain  =  0;
    max_ccr   =  1;
    max_eng   =  0x7fff;

    for (i = 0; i <= 6; i++) {
        eng = energy[i << 1];
        ccr = energy[(i << 1) + 1];

        if (ccr <= 0)
            continue;

        ccr  = (ccr * ccr + (1 << 14)) >> 15;
        diff = ccr * max_eng - eng * max_ccr;
        if (diff > 0) {
            max_ccr   = ccr;
            max_eng   = eng;
            hf->index = i;
        }
    }

    if (hf->index == -1) {
        hf->index = pitch_lag;
        return;
    }

    eng = energy[14] * max_eng;
    eng = (eng >> 2) + (eng >> 3);
    ccr = energy[(hf->index << 1) + 1] * energy[(hf->index << 1) + 1];
    if (eng < ccr) {
        eng = energy[(hf->index << 1) + 1];

        if (eng >= max_eng)
            hf->gain = 0x2800;
        else
            hf->gain = ((eng << 15) / max_eng * 0x2800 + (1 << 14)) >> 15;
    }
    hf->index += pitch_lag - 3;
}

/**
 * Apply the harmonic noise shaping filter.
 *
 * @param hf filter parameters
 */
static void harmonic_filter(HFParam *hf, int16_t *src, int16_t *dest)
{
    int i;

    for (i = 0; i < SUBFRAME_LEN; i++) {
        int64_t temp = hf->gain * src[i - hf->index] << 1;
        dest[i] = av_clipl_int32((src[i] << 16) - temp + (1 << 15)) >> 16;
    }
}

static void harmonic_noise_sub(HFParam *hf, int16_t *src, int16_t *dest)
{
    int i;
    for (i = 0; i < SUBFRAME_LEN; i++) {
        int64_t temp = hf->gain * src[i - hf->index] << 1;
        dest[i] = av_clipl_int32(((dest[i] - src[i]) << 16) + temp +
                                 (1 << 15)) >> 16;

    }
}

/**
 * Combined synthesis and formant perceptual weighting filer.
 *
 * @param qnt_lpc  quantized lpc coefficients
 * @param perf_lpc perceptual filter coefficients
 * @param perf_fir perceptual filter fir memory
 * @param perf_iir perceptual filter iir memory
 * @param scale    the filter output will be scaled by 2^scale
 */
static void synth_percept_filter(int16_t *qnt_lpc, int16_t *perf_lpc,
                                 int16_t *perf_fir, int16_t *perf_iir,
                                 int16_t *src, int16_t *dest, int scale)
{
    int i, j;
    int16_t buf_16[SUBFRAME_LEN + LPC_ORDER];
    int64_t buf[SUBFRAME_LEN];

    int16_t *bptr_16 = buf_16 + LPC_ORDER;

    memcpy(buf_16, perf_fir, sizeof(int16_t) * LPC_ORDER);
    memcpy(dest - LPC_ORDER, perf_iir, sizeof(int16_t) * LPC_ORDER);

    for (i = 0; i < SUBFRAME_LEN; i++) {
        int64_t temp = 0;
        for (j = 1; j <= LPC_ORDER; j++)
            temp -= qnt_lpc[j - 1] * bptr_16[i - j];

        buf[i]     = (src[i] << 15) + (temp << 3);
        bptr_16[i] = av_clipl_int32(buf[i] + (1 << 15)) >> 16;
    }

    for (i = 0; i < SUBFRAME_LEN; i++) {
        int64_t fir = 0, iir = 0;
        for (j = 1; j <= LPC_ORDER; j++) {
            fir -= perf_lpc[j - 1] * bptr_16[i - j];
            iir += perf_lpc[j + LPC_ORDER - 1] * dest[i - j];
        }
        dest[i] = av_clipl_int32(((buf[i] + (fir << 3)) << scale) + (iir << 3) +
                                 (1 << 15)) >> 16;
    }
    memcpy(perf_fir, buf_16 + SUBFRAME_LEN, sizeof(int16_t) * LPC_ORDER);
    memcpy(perf_iir, dest + SUBFRAME_LEN - LPC_ORDER,
           sizeof(int16_t) * LPC_ORDER);
}

/**
 * Compute the adaptive codebook contribution.
 *
 * @param buf   input signal
 * @param index the current subframe index
 */
static void acb_search(G723_1_Context *p, int16_t *residual,
                       int16_t *impulse_resp, int16_t *buf,
                       int index)
{

    int16_t flt_buf[PITCH_ORDER][SUBFRAME_LEN];

    const int16_t *cb_tbl = adaptive_cb_gain85;

    int ccr_buf[PITCH_ORDER * SUBFRAMES << 2];

    int pitch_lag = p->pitch_lag[index >> 1];
    int acb_lag   = 1;
    int acb_gain  = 0;
    int odd_frame = index & 1;
    int iter      = 3 + odd_frame;
    int count     = 0;
    int tbl_size  = 85;

    int i, j, k, l, max;
    int64_t temp;

    if (!odd_frame) {
        if (pitch_lag == PITCH_MIN)
            pitch_lag++;
        else
            pitch_lag = FFMIN(pitch_lag, PITCH_MAX - 5);
    }

    for (i = 0; i < iter; i++) {
        get_residual(residual, p->prev_excitation, pitch_lag + i - 1);

        for (j = 0; j < SUBFRAME_LEN; j++) {
            temp = 0;
            for (k = 0; k <= j; k++)
                temp += residual[PITCH_ORDER - 1 + k] * impulse_resp[j - k];
            flt_buf[PITCH_ORDER - 1][j] = av_clipl_int32((temp << 1) +
                                                         (1 << 15)) >> 16;
        }

        for (j = PITCH_ORDER - 2; j >= 0; j--) {
            flt_buf[j][0] = ((residual[j] << 13) + (1 << 14)) >> 15;
            for (k = 1; k < SUBFRAME_LEN; k++) {
                temp = (flt_buf[j + 1][k - 1] << 15) +
                       residual[j] * impulse_resp[k];
                flt_buf[j][k] = av_clipl_int32((temp << 1) + (1 << 15)) >> 16;
            }
        }

        /* Compute crosscorrelation with the signal */
        for (j = 0; j < PITCH_ORDER; j++) {
            temp = dot_product(buf, flt_buf[j], SUBFRAME_LEN, 0);
            ccr_buf[count++] = av_clipl_int32(temp << 1);
        }

        /* Compute energies */
        for (j = 0; j < PITCH_ORDER; j++) {
            ccr_buf[count++] = dot_product(flt_buf[j], flt_buf[j],
                                           SUBFRAME_LEN, 1);
        }

        for (j = 1; j < PITCH_ORDER; j++) {
            for (k = 0; k < j; k++) {
                temp = dot_product(flt_buf[j], flt_buf[k], SUBFRAME_LEN, 0);
                ccr_buf[count++] = av_clipl_int32(temp<<2);
            }
        }
    }

    /* Normalize and shorten */
    max = 0;
    for (i = 0; i < 20 * iter; i++)
        max = FFMAX(max, FFABS(ccr_buf[i]));

    temp = normalize_bits_int32(max);

    for (i = 0; i < 20 * iter; i++){
        ccr_buf[i] = av_clipl_int32((int64_t)(ccr_buf[i] << temp) +
                                    (1 << 15)) >> 16;
    }

    max = 0;
    for (i = 0; i < iter; i++) {
        /* Select quantization table */
        if (!odd_frame && pitch_lag + i - 1 >= SUBFRAME_LEN - 2 ||
            odd_frame && pitch_lag >= SUBFRAME_LEN - 2) {
            cb_tbl = adaptive_cb_gain170;
            tbl_size = 170;
        }

        for (j = 0, k = 0; j < tbl_size; j++, k += 20) {
            temp = 0;
            for (l = 0; l < 20; l++)
                temp += ccr_buf[20 * i + l] * cb_tbl[k + l];
            temp =  av_clipl_int32(temp);

            if (temp > max) {
                max      = temp;
                acb_gain = j;
                acb_lag  = i;
            }
        }
    }

    if (!odd_frame) {
        pitch_lag += acb_lag - 1;
        acb_lag   =  1;
    }

    p->pitch_lag[index >> 1]      = pitch_lag;
    p->subframe[index].ad_cb_lag  = acb_lag;
    p->subframe[index].ad_cb_gain = acb_gain;
}

/**
 * Subtract the adaptive codebook contribution from the input
 * to obtain the residual.
 *
 * @param buf target vector
 */
static void sub_acb_contrib(int16_t *residual, int16_t *impulse_resp,
                            int16_t *buf)
{
    int i, j;
    /* Subtract adaptive CB contribution to obtain the residual */
    for (i = 0; i < SUBFRAME_LEN; i++) {
        int64_t temp = buf[i] << 14;
        for (j = 0; j <= i; j++)
            temp -= residual[j] * impulse_resp[i - j];

        buf[i] = av_clipl_int32((temp << 2) + (1 << 15)) >> 16;
    }
}

/**
 * Quantize the residual signal using the fixed codebook (MP-MLQ).
 *
 * @param optim optimized fixed codebook parameters
 * @param buf   excitation vector
 */
static void get_fcb_param(FCBParam *optim, int16_t *impulse_resp,
                          int16_t *buf, int pulse_cnt, int pitch_lag)
{
    FCBParam param;
    int16_t impulse_r[SUBFRAME_LEN];
    int16_t temp_corr[SUBFRAME_LEN];
    int16_t impulse_corr[SUBFRAME_LEN];

    int ccr1[SUBFRAME_LEN];
    int ccr2[SUBFRAME_LEN];
    int amp, err, max, max_amp_index, min, scale, i, j, k, l;

    int64_t temp;

    /* Update impulse response */
    memcpy(impulse_r, impulse_resp, sizeof(int16_t) * SUBFRAME_LEN);
    param.dirac_train = 0;
    if (pitch_lag < SUBFRAME_LEN - 2) {
        param.dirac_train = 1;
        gen_dirac_train(impulse_r, pitch_lag);
    }

    for (i = 0; i < SUBFRAME_LEN; i++)
        temp_corr[i] = impulse_r[i] >> 1;

    /* Compute impulse response autocorrelation */
    temp = dot_product(temp_corr, temp_corr, SUBFRAME_LEN, 1);

    scale = normalize_bits_int32(temp);
    impulse_corr[0] = av_clipl_int32((temp << scale) + (1 << 15)) >> 16;

    for (i = 1; i < SUBFRAME_LEN; i++) {
        temp = dot_product(temp_corr + i, temp_corr, SUBFRAME_LEN - i, 1);
        impulse_corr[i] = av_clipl_int32((temp << scale) + (1 << 15)) >> 16;
    }

    /* Compute crosscorrelation of impulse response with residual signal */
    scale -= 4;
    for (i = 0; i < SUBFRAME_LEN; i++){
        temp = dot_product(buf + i, impulse_r, SUBFRAME_LEN - i, 1);
        if (scale < 0)
            ccr1[i] = temp >> -scale;
        else
            ccr1[i] = av_clipl_int32(temp << scale);
    }

    /* Search loop */
    for (i = 0; i < GRID_SIZE; i++) {
        /* Maximize the crosscorrelation */
        max = 0;
        for (j = i; j < SUBFRAME_LEN; j += GRID_SIZE) {
            temp = FFABS(ccr1[j]);
            if (temp >= max) {
                max = temp;
                param.pulse_pos[0] = j;
            }
        }

        /* Quantize the gain (max crosscorrelation/impulse_corr[0]) */
        amp = max;
        min = 1 << 30;
        max_amp_index = GAIN_LEVELS - 2;
        for (j = max_amp_index; j >= 2; j--) {
            temp = av_clipl_int32((int64_t)fixed_cb_gain[j] *
                                  impulse_corr[0] << 1);
            temp = FFABS(temp - amp);
            if (temp < min) {
                min = temp;
                max_amp_index = j;
            }
        }

        max_amp_index--;
        /* Select additional gain values */
        for (j = 1; j < 5; j++) {
            for (k = i; k < SUBFRAME_LEN; k += GRID_SIZE) {
                temp_corr[k] = 0;
                ccr2[k]      = ccr1[k];
            }
            param.amp_index = max_amp_index + j - 2;
            amp = fixed_cb_gain[param.amp_index];

            param.pulse_sign[0] = (ccr2[param.pulse_pos[0]] < 0) ? -amp : amp;
            temp_corr[param.pulse_pos[0]] = 1;

            for (k = 1; k < pulse_cnt; k++) {
                max = -1 << 30;
                for (l = i; l < SUBFRAME_LEN; l += GRID_SIZE) {
                    if (temp_corr[l])
                        continue;
                    temp = impulse_corr[FFABS(l - param.pulse_pos[k - 1])];
                    temp = av_clipl_int32((int64_t)temp *
                                          param.pulse_sign[k - 1] << 1);
                    ccr2[l] -= temp;
                    temp = FFABS(ccr2[l]);
                    if (temp > max) {
                        max = temp;
                        param.pulse_pos[k] = l;
                    }
                }

                param.pulse_sign[k] = (ccr2[param.pulse_pos[k]] < 0) ?
                                      -amp : amp;
                temp_corr[param.pulse_pos[k]] = 1;
            }

            /* Create the error vector */
            memset(temp_corr, 0, sizeof(int16_t) * SUBFRAME_LEN);

            for (k = 0; k < pulse_cnt; k++)
                temp_corr[param.pulse_pos[k]] = param.pulse_sign[k];

            for (k = SUBFRAME_LEN - 1; k >= 0; k--) {
                temp = 0;
                for (l = 0; l <= k; l++) {
                    int prod = av_clipl_int32((int64_t)temp_corr[l] *
                                              impulse_r[k - l] << 1);
                    temp     = av_clipl_int32(temp + prod);
                }
                temp_corr[k] = temp << 2 >> 16;
            }

            /* Compute square of error */
            err = 0;
            for (k = 0; k < SUBFRAME_LEN; k++) {
                int64_t prod;
                prod = av_clipl_int32((int64_t)buf[k] * temp_corr[k] << 1);
                err  = av_clipl_int32(err - prod);
                prod = av_clipl_int32((int64_t)temp_corr[k] * temp_corr[k]);
                err  = av_clipl_int32(err + prod);
            }

            /* Minimize */
            if (err < optim->min_err) {
                optim->min_err     = err;
                optim->grid_index  = i;
                optim->amp_index   = param.amp_index;
                optim->dirac_train = param.dirac_train;

                for (k = 0; k < pulse_cnt; k++) {
                    optim->pulse_sign[k] = param.pulse_sign[k];
                    optim->pulse_pos[k]  = param.pulse_pos[k];
                }
            }
        }
    }
}

/**
 * Encode the pulse position and gain of the current subframe.
 *
 * @param optim optimized fixed CB parameters
 * @param buf   excitation vector
 */
static void pack_fcb_param(G723_1_Subframe *subfrm, FCBParam *optim,
                           int16_t *buf, int pulse_cnt)
{
    int i, j;

    j = PULSE_MAX - pulse_cnt;

    subfrm->pulse_sign = 0;
    subfrm->pulse_pos  = 0;

    for (i = 0; i < SUBFRAME_LEN >> 1; i++) {
        int val = buf[optim->grid_index + (i << 1)];
        if (!val) {
            subfrm->pulse_pos += combinatorial_table[j][i];
        } else {
            subfrm->pulse_sign <<= 1;
            if (val < 0) subfrm->pulse_sign++;
            j++;

            if (j == PULSE_MAX) break;
        }
    }
    subfrm->amp_index   = optim->amp_index;
    subfrm->grid_index  = optim->grid_index;
    subfrm->dirac_train = optim->dirac_train;
}

/**
 * Compute the fixed codebook excitation.
 *
 * @param buf          target vector
 * @param impulse_resp impulse response of the combined filter
 */
static void fcb_search(G723_1_Context *p, int16_t *impulse_resp,
                       int16_t *buf, int index)
{
    FCBParam optim;
    int pulse_cnt = pulses[index];
    int i;

    optim.min_err = 1 << 30;
    get_fcb_param(&optim, impulse_resp, buf, pulse_cnt, SUBFRAME_LEN);

    if (p->pitch_lag[index >> 1] < SUBFRAME_LEN - 2) {
        get_fcb_param(&optim, impulse_resp, buf, pulse_cnt,
                      p->pitch_lag[index >> 1]);
    }

    /* Reconstruct the excitation */
    memset(buf, 0, sizeof(int16_t) * SUBFRAME_LEN);
    for (i = 0; i < pulse_cnt; i++)
        buf[optim.pulse_pos[i]] = optim.pulse_sign[i];

    pack_fcb_param(&p->subframe[index], &optim, buf, pulse_cnt);

    if (optim.dirac_train)
        gen_dirac_train(buf, p->pitch_lag[index >> 1]);
}

/**
 * Pack the frame parameters into output bitstream.
 *
 * @param frame output buffer
 * @param size  size of the buffer
 */
static int pack_bitstream(G723_1_Context *p, unsigned char *frame, int size)
{
    PutBitContext pb;
    int info_bits, i, temp;

    init_put_bits(&pb, frame, size);

    if (p->cur_rate == RATE_6300) {
        info_bits = 0;
        put_bits(&pb, 2, info_bits);
    }

    put_bits(&pb, 8, p->lsp_index[2]);
    put_bits(&pb, 8, p->lsp_index[1]);
    put_bits(&pb, 8, p->lsp_index[0]);

    put_bits(&pb, 7, p->pitch_lag[0] - PITCH_MIN);
    put_bits(&pb, 2, p->subframe[1].ad_cb_lag);
    put_bits(&pb, 7, p->pitch_lag[1] - PITCH_MIN);
    put_bits(&pb, 2, p->subframe[3].ad_cb_lag);

    /* Write 12 bit combined gain */
    for (i = 0; i < SUBFRAMES; i++) {
        temp = p->subframe[i].ad_cb_gain * GAIN_LEVELS +
               p->subframe[i].amp_index;
        if (p->cur_rate ==  RATE_6300)
            temp += p->subframe[i].dirac_train << 11;
        put_bits(&pb, 12, temp);
    }

    put_bits(&pb, 1, p->subframe[0].grid_index);
    put_bits(&pb, 1, p->subframe[1].grid_index);
    put_bits(&pb, 1, p->subframe[2].grid_index);
    put_bits(&pb, 1, p->subframe[3].grid_index);

    if (p->cur_rate == RATE_6300) {
        skip_put_bits(&pb, 1); /* reserved bit */

        /* Write 13 bit combined position index */
        temp = (p->subframe[0].pulse_pos >> 16) * 810 +
               (p->subframe[1].pulse_pos >> 14) *  90 +
               (p->subframe[2].pulse_pos >> 16) *   9 +
               (p->subframe[3].pulse_pos >> 14);
        put_bits(&pb, 13, temp);

        put_bits(&pb, 16, p->subframe[0].pulse_pos & 0xffff);
        put_bits(&pb, 14, p->subframe[1].pulse_pos & 0x3fff);
        put_bits(&pb, 16, p->subframe[2].pulse_pos & 0xffff);
        put_bits(&pb, 14, p->subframe[3].pulse_pos & 0x3fff);

        put_bits(&pb, 6, p->subframe[0].pulse_sign);
        put_bits(&pb, 5, p->subframe[1].pulse_sign);
        put_bits(&pb, 6, p->subframe[2].pulse_sign);
        put_bits(&pb, 5, p->subframe[3].pulse_sign);
    }

    flush_put_bits(&pb);
    return frame_size[info_bits];
}

static int g723_1_encode_frame(AVCodecContext *avctx, AVPacket *avpkt,
                            const AVFrame *frame, int *got_packet_ptr)
{
    G723_1_Context *p = avctx->priv_data;
    int16_t unq_lpc[LPC_ORDER * SUBFRAMES];
    int16_t qnt_lpc[LPC_ORDER * SUBFRAMES];
    int16_t cur_lsp[LPC_ORDER];
    int16_t weighted_lpc[LPC_ORDER * SUBFRAMES << 1];
    int16_t vector[FRAME_LEN + PITCH_MAX];
    int offset, ret;
    int16_t *in = (const int16_t *)frame->data[0];

    HFParam hf[4];
    int i, j;

    highpass_filter(in, &p->hpf_fir_mem, &p->hpf_iir_mem);

    memcpy(vector, p->prev_data, HALF_FRAME_LEN * sizeof(int16_t));
    memcpy(vector + HALF_FRAME_LEN, in, FRAME_LEN * sizeof(int16_t));

    comp_lpc_coeff(vector, unq_lpc);
    lpc2lsp(&unq_lpc[LPC_ORDER * 3], p->prev_lsp, cur_lsp);
    lsp_quantize(p->lsp_index, cur_lsp, p->prev_lsp);

    /* Update memory */
    memcpy(vector + LPC_ORDER, p->prev_data + SUBFRAME_LEN,
           sizeof(int16_t) * SUBFRAME_LEN);
    memcpy(vector + LPC_ORDER + SUBFRAME_LEN, in,
           sizeof(int16_t) * (HALF_FRAME_LEN + SUBFRAME_LEN));
    memcpy(p->prev_data, in + HALF_FRAME_LEN,
           sizeof(int16_t) * HALF_FRAME_LEN);
    memcpy(in, vector + LPC_ORDER, sizeof(int16_t) * FRAME_LEN);

    perceptual_filter(p, weighted_lpc, unq_lpc, vector);

    memcpy(in, vector + LPC_ORDER, sizeof(int16_t) * FRAME_LEN);
    memcpy(vector, p->prev_weight_sig, sizeof(int16_t) * PITCH_MAX);
    memcpy(vector + PITCH_MAX, in, sizeof(int16_t) * FRAME_LEN);

    scale_vector(vector, FRAME_LEN + PITCH_MAX);

    p->pitch_lag[0] = estimate_pitch(vector, PITCH_MAX);
    p->pitch_lag[1] = estimate_pitch(vector, PITCH_MAX + HALF_FRAME_LEN);

    for (i = PITCH_MAX, j = 0; j < SUBFRAMES; i += SUBFRAME_LEN, j++)
        comp_harmonic_coeff(vector + i, p->pitch_lag[j >> 1], hf + j);

    memcpy(vector, p->prev_weight_sig, sizeof(int16_t) * PITCH_MAX);
    memcpy(vector + PITCH_MAX, in, sizeof(int16_t) * FRAME_LEN);
    memcpy(p->prev_weight_sig, vector + FRAME_LEN, sizeof(int16_t) * PITCH_MAX);

    for (i = 0, j = 0; j < SUBFRAMES; i += SUBFRAME_LEN, j++)
        harmonic_filter(hf + j, vector + PITCH_MAX + i, in + i);

    inverse_quant(cur_lsp, p->prev_lsp, p->lsp_index, 0);
    lsp_interpolate(qnt_lpc, cur_lsp, p->prev_lsp);

    memcpy(p->prev_lsp, cur_lsp, sizeof(int16_t) * LPC_ORDER);

    offset = 0;
    for (i = 0; i < SUBFRAMES; i++) {
        int16_t impulse_resp[SUBFRAME_LEN];
        int16_t residual[SUBFRAME_LEN + PITCH_ORDER - 1];
        int16_t flt_in[SUBFRAME_LEN];
        int16_t zero[LPC_ORDER], fir[LPC_ORDER], iir[LPC_ORDER];

        /**
         * Compute the combined impulse response of the synthesis filter,
         * formant perceptual weighting filter and harmonic noise shaping filter
         */
        memset(zero, 0, sizeof(int16_t) * LPC_ORDER);
        memset(vector, 0, sizeof(int16_t) * PITCH_MAX);
        memset(flt_in, 0, sizeof(int16_t) * SUBFRAME_LEN);

        flt_in[0] = 1 << 13; /* Unit impulse */
        synth_percept_filter(qnt_lpc + offset, weighted_lpc + (offset << 1),
                             zero, zero, flt_in, vector + PITCH_MAX, 1);
        harmonic_filter(hf + i, vector + PITCH_MAX, impulse_resp);

         /* Compute the combined zero input response */
        flt_in[0] = 0;
        memcpy(fir, p->perf_fir_mem, sizeof(int16_t) * LPC_ORDER);
        memcpy(iir, p->perf_iir_mem, sizeof(int16_t) * LPC_ORDER);

        synth_percept_filter(qnt_lpc + offset, weighted_lpc + (offset << 1),
                             fir, iir, flt_in, vector + PITCH_MAX, 0);
        memcpy(vector, p->harmonic_mem, sizeof(int16_t) * PITCH_MAX);
        harmonic_noise_sub(hf + i, vector + PITCH_MAX, in);

        acb_search(p, residual, impulse_resp, in, i);
        gen_acb_excitation(residual, p->prev_excitation,p->pitch_lag[i >> 1],
                           p->subframe[i], p->cur_rate);
        sub_acb_contrib(residual, impulse_resp, in);

        fcb_search(p, impulse_resp, in, i);

        /* Reconstruct the excitation */
        gen_acb_excitation(impulse_resp, p->prev_excitation, p->pitch_lag[i >> 1],
                           p->subframe[i], RATE_6300);

        memmove(p->prev_excitation, p->prev_excitation + SUBFRAME_LEN,
               sizeof(int16_t) * (PITCH_MAX - SUBFRAME_LEN));
        for (j = 0; j < SUBFRAME_LEN; j++)
            in[j] = av_clip_int16((in[j] << 1) + impulse_resp[j]);
        memcpy(p->prev_excitation + PITCH_MAX - SUBFRAME_LEN, in,
               sizeof(int16_t) * SUBFRAME_LEN);

        /* Update filter memories */
        synth_percept_filter(qnt_lpc + offset, weighted_lpc + (offset << 1),
                             p->perf_fir_mem, p->perf_iir_mem,
                             in, vector + PITCH_MAX, 0);
        memmove(p->harmonic_mem, p->harmonic_mem + SUBFRAME_LEN,
                sizeof(int16_t) * (PITCH_MAX - SUBFRAME_LEN));
        memcpy(p->harmonic_mem + PITCH_MAX - SUBFRAME_LEN, vector + PITCH_MAX,
               sizeof(int16_t) * SUBFRAME_LEN);

        in += SUBFRAME_LEN;
        offset += LPC_ORDER;
    }

    if ((ret = ff_alloc_packet2(avctx, avpkt, 24)))
        return ret;

    *got_packet_ptr = 1;
    avpkt->size = pack_bitstream(p, avpkt->data, avpkt->size);
    return 0;
}

AVCodec ff_g723_1_encoder = {
    .name           = "g723_1",
    .type           = AVMEDIA_TYPE_AUDIO,
    .id             = AV_CODEC_ID_G723_1,
    .priv_data_size = sizeof(G723_1_Context),
    .init           = g723_1_encode_init,
    .encode2        = g723_1_encode_frame,
    .long_name      = NULL_IF_CONFIG_SMALL("G.723.1"),
    .sample_fmts    = (const enum AVSampleFormat[]){AV_SAMPLE_FMT_S16,
                                                    AV_SAMPLE_FMT_NONE},
};
#endif<|MERGE_RESOLUTION|>--- conflicted
+++ resolved
@@ -913,12 +913,8 @@
                                  (1 << 14)) >> 15;
         }
         iir_filter(filter_coef[0], filter_coef[1], buf + i,
-<<<<<<< HEAD
                    filter_signal + i, 1);
-=======
-                   filter_signal + i);
         lpc += LPC_ORDER;
->>>>>>> 5864eb42
     }
 
     memcpy(p->fir_mem, buf + FRAME_LEN, LPC_ORDER * sizeof(int16_t));
