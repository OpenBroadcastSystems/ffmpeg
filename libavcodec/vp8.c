--- conflicted
+++ resolved
@@ -162,12 +162,8 @@
     s->mb_width  = (s->avctx->coded_width  + 15) / 16;
     s->mb_height = (s->avctx->coded_height + 15) / 16;
 
-<<<<<<< HEAD
-    s->mb_layout = s->vp7 || (avctx->active_thread_type == FF_THREAD_SLICE) && (FFMIN(s->num_coeff_partitions, avctx->thread_count) > 1);
-=======
-    s->mb_layout = (avctx->active_thread_type == FF_THREAD_SLICE) &&
+    s->mb_layout = s->vp7 || (avctx->active_thread_type == FF_THREAD_SLICE) &&
                    (FFMIN(s->num_coeff_partitions, avctx->thread_count) > 1);
->>>>>>> 53c20f17
     if (!s->mb_layout) { // Frame threading and one thread
         s->macroblocks_base       = av_mallocz((s->mb_width + s->mb_height * 2 + 1) *
                                                sizeof(*s->macroblocks));
@@ -361,7 +357,8 @@
     int i, j;
     for (i = 0; i < 4; i++)
         for (j = 0; j < 16; j++)
-            memcpy(s->prob->token[i][j], vp8_token_default_probs[i][vp8_coeff_band[j]],
+            memcpy(s->prob->token[i][j],
+                   vp8_token_default_probs[i][vp8_coeff_band[j]],
                    sizeof(s->prob->token[i][j]));
 }
 
@@ -373,7 +370,7 @@
     for (i = 0; i < 4; i++)
         for (j = 0; j < 8; j++)
             for (k = 0; k < 3; k++)
-                for (l = 0; l < NUM_DCT_TOKENS-1; l++)
+                for (l = 0; l < NUM_DCT_TOKENS - 1; l++)
                     if (vp56_rac_get_prob_branchy(c, vp8_token_update_probs[i][j][k][l])) {
                         int prob = vp8_rac_get_uint(c, 8);
                         for (m = 0; vp8_coeff_band_indexes[j][m] >= 0; m++)
@@ -641,24 +638,13 @@
             avpriv_request_sample(s->avctx, "Upscaling");
 
         s->update_golden = s->update_altref = VP56_FRAME_CURRENT;
-<<<<<<< HEAD
         vp78_reset_probability_tables(s);
-        memcpy(s->prob->pred16x16, vp8_pred16x16_prob_inter, sizeof(s->prob->pred16x16));
-        memcpy(s->prob->pred8x8c , vp8_pred8x8c_prob_inter , sizeof(s->prob->pred8x8c));
-        memcpy(s->prob->mvc      , vp8_mv_default_prob     , sizeof(s->prob->mvc));
-=======
-        for (i = 0; i < 4; i++)
-            for (j = 0; j < 16; j++)
-                memcpy(s->prob->token[i][j],
-                       vp8_token_default_probs[i][vp8_coeff_band[j]],
-                       sizeof(s->prob->token[i][j]));
         memcpy(s->prob->pred16x16, vp8_pred16x16_prob_inter,
                sizeof(s->prob->pred16x16));
         memcpy(s->prob->pred8x8c, vp8_pred8x8c_prob_inter,
                sizeof(s->prob->pred8x8c));
         memcpy(s->prob->mvc, vp8_mv_default_prob,
                sizeof(s->prob->mvc));
->>>>>>> 53c20f17
         memset(&s->segmentation, 0, sizeof(s->segmentation));
         memset(&s->lf_delta, 0, sizeof(s->lf_delta));
     }
@@ -692,11 +678,8 @@
     }
 
     if (!s->macroblocks_base || /* first frame */
-<<<<<<< HEAD
-        width != s->avctx->width || height != s->avctx->height || (width+15)/16 != s->mb_width || (height+15)/16 != s->mb_height) {
-=======
-        width != s->avctx->width || height != s->avctx->height)
->>>>>>> 53c20f17
+        width != s->avctx->width || height != s->avctx->height ||
+        (width+15)/16 != s->mb_width || (height+15)/16 != s->mb_height)
         if ((ret = update_dimensions(s, width, height)) < 0)
             return ret;
 
@@ -715,19 +698,7 @@
 
     s->update_last = s->keyframe || vp8_rac_get(c);
 
-<<<<<<< HEAD
     vp78_update_probability_tables(s);
-=======
-    for (i = 0; i < 4; i++)
-        for (j = 0; j < 8; j++)
-            for (k = 0; k < 3; k++)
-                for (l = 0; l < NUM_DCT_TOKENS - 1; l++)
-                    if (vp56_rac_get_prob_branchy(c, vp8_token_update_probs[i][j][k][l])) {
-                        int prob = vp8_rac_get_uint(c, 8);
-                        for (m = 0; vp8_coeff_band_indexes[j][m] >= 0; m++)
-                            s->prob->token[i][vp8_coeff_band_indexes[j][m]][k][l] = prob;
-                    }
->>>>>>> 53c20f17
 
     if ((s->mbskip_enabled = vp8_rac_get(c)))
         s->prob->mbskip = vp8_rac_get_uint(c, 8);
@@ -987,12 +958,8 @@
 }
 
 static av_always_inline
-<<<<<<< HEAD
-void vp8_decode_mvs(VP8Context *s, VP8Macroblock *mb, int mb_x, int mb_y, int layout)
-=======
-void decode_mvs(VP8Context *s, VP8Macroblock *mb,
-                int mb_x, int mb_y, int layout)
->>>>>>> 53c20f17
+void vp8_decode_mvs(VP8Context *s, VP8Macroblock *mb,
+                    int mb_x, int mb_y, int layout)
 {
     VP8Macroblock *mb_edge[3] = { 0      /* top */,
                                   mb - 1 /* left */,
@@ -1069,17 +1036,10 @@
 
                 if (vp56_rac_get_prob_branchy(c, vp8_mode_contexts[cnt[CNT_SPLITMV]][3])) {
                     mb->mode = VP8_MVMODE_SPLIT;
-<<<<<<< HEAD
-                    mb->mv = mb->bmv[decode_splitmvs(s, c, mb, layout, 0) - 1];
+                    mb->mv   = mb->bmv[decode_splitmvs(s, c, mb, layout, 0) - 1];
                 } else {
-                    mb->mv.y += vp8_read_mv_component(c, s->prob->mvc[0]);
-                    mb->mv.x += vp8_read_mv_component(c, s->prob->mvc[1]);
-=======
-                    mb->mv   = mb->bmv[decode_splitmvs(s, c, mb, layout) - 1];
-                } else {
-                    mb->mv.y  += read_mv_component(c, s->prob->mvc[0]);
-                    mb->mv.x  += read_mv_component(c, s->prob->mvc[1]);
->>>>>>> 53c20f17
+                    mb->mv.y  += vp8_read_mv_component(c, s->prob->mvc[0]);
+                    mb->mv.x  += vp8_read_mv_component(c, s->prob->mvc[1]);
                     mb->bmv[0] = mb->mv;
                 }
             } else {
@@ -1109,15 +1069,9 @@
     }
     if (keyframe) {
         int x, y;
-<<<<<<< HEAD
-        uint8_t* top;
-        uint8_t* const left = s->intra4x4_pred_mode_left;
-        if (layout)
-=======
         uint8_t *top;
         uint8_t *const left = s->intra4x4_pred_mode_left;
-        if (layout == 1)
->>>>>>> 53c20f17
+        if (layout)
             top = mb->intra4x4_pred_mode_top;
         else
             top = s->intra4x4_pred_mode_top + 4 * mb_x;
@@ -1189,14 +1143,10 @@
     } else if (vp56_rac_get_prob_branchy(c, s->prob->intra)) {
         // inter MB, 16.2
         if (vp56_rac_get_prob_branchy(c, s->prob->last))
-<<<<<<< HEAD
-            mb->ref_frame = (!vp7 && vp56_rac_get_prob(c, s->prob->golden)) ?
-                VP56_FRAME_GOLDEN2 /* altref */ : VP56_FRAME_GOLDEN;
-=======
             mb->ref_frame =
-                vp56_rac_get_prob(c, s->prob->golden) ? VP56_FRAME_GOLDEN2 /* altref */
+                (!vp7 && vp56_rac_get_prob(c, s->prob->golden))
+                                                      ? VP56_FRAME_GOLDEN2 /* altref */
                                                       : VP56_FRAME_GOLDEN;
->>>>>>> 53c20f17
         else
             mb->ref_frame = VP56_FRAME_PREVIOUS;
         s->ref_count[mb->ref_frame - 1]++;
@@ -1253,18 +1203,12 @@
  * @return 0 if no coeffs were decoded
  *         otherwise, the index of the last coeff decoded plus one
  */
-<<<<<<< HEAD
 static av_always_inline
 int decode_block_coeffs_internal(VP56RangeCoder *r, int16_t block[16],
-                                        uint8_t probs[16][3][NUM_DCT_TOKENS-1],
-                                        int i, uint8_t *token_prob, int16_t qmul[2],
-                                        const uint8_t scan[16], int vp7)
-=======
-static int decode_block_coeffs_internal(VP56RangeCoder *r, int16_t block[16],
                                         uint8_t probs[16][3][NUM_DCT_TOKENS - 1],
                                         int i, uint8_t *token_prob,
-                                        int16_t qmul[2])
->>>>>>> 53c20f17
+                                        int16_t qmul[2],
+                                        const uint8_t scan[16], int vp7)
 {
     VP56RangeCoder c = *r;
     goto skip_eob;
@@ -1321,7 +1265,7 @@
 }
 
 static int vp7_decode_block_coeffs_internal(VP56RangeCoder *r, int16_t block[16],
-                                        uint8_t probs[16][3][NUM_DCT_TOKENS-1],
+                                        uint8_t probs[16][3][NUM_DCT_TOKENS - 1],
                                         int i, uint8_t *token_prob, int16_t qmul[2],
                                         const uint8_t scan[16])
 {
@@ -1330,7 +1274,7 @@
 
 #ifndef vp8_decode_block_coeffs_internal
 static int vp8_decode_block_coeffs_internal(VP56RangeCoder *r, int16_t block[16],
-                                        uint8_t probs[16][3][NUM_DCT_TOKENS-1],
+                                        uint8_t probs[16][3][NUM_DCT_TOKENS - 1],
                                         int i, uint8_t *token_prob, int16_t qmul[2])
 {
     return decode_block_coeffs_internal(r, block, probs, i, token_prob, qmul, zigzag_scan, 0);
@@ -1344,26 +1288,17 @@
  * @param i          initial coeff index, 0 unless a separate DC block is coded
  * @param zero_nhood the initial prediction context for number of surrounding
  *                   all-zero blocks (only left/top, so 0-2)
-<<<<<<< HEAD
- * @param qmul array holding the dc/ac dequant factor at position 0/1
- * @param scan scan pattern (VP7 only)
-=======
  * @param qmul       array holding the dc/ac dequant factor at position 0/1
+ * @param scan       scan pattern (VP7 only)
  *
->>>>>>> 53c20f17
  * @return 0 if no coeffs were decoded
  *         otherwise, the index of the last coeff decoded plus one
  */
 static av_always_inline
 int decode_block_coeffs(VP56RangeCoder *c, int16_t block[16],
-<<<<<<< HEAD
-                        uint8_t probs[16][3][NUM_DCT_TOKENS-1],
+                        uint8_t probs[16][3][NUM_DCT_TOKENS - 1],
                         int i, int zero_nhood, int16_t qmul[2],
                         const uint8_t scan[16], int vp7)
-=======
-                        uint8_t probs[16][3][NUM_DCT_TOKENS - 1],
-                        int i, int zero_nhood, int16_t qmul[2])
->>>>>>> 53c20f17
 {
     uint8_t *token_prob = probs[i][zero_nhood];
     if (!vp56_rac_get_prob_branchy(c, token_prob[0]))   // DCT_EOB
@@ -1373,13 +1308,9 @@
 }
 
 static av_always_inline
-<<<<<<< HEAD
-void decode_mb_coeffs(VP8Context *s, VP8ThreadData *td, VP56RangeCoder *c, VP8Macroblock *mb,
-                      uint8_t t_nnz[9], uint8_t l_nnz[9], int vp7)
-=======
 void decode_mb_coeffs(VP8Context *s, VP8ThreadData *td, VP56RangeCoder *c,
-                      VP8Macroblock *mb, uint8_t t_nnz[9], uint8_t l_nnz[9])
->>>>>>> 53c20f17
+                      VP8Macroblock *mb, uint8_t t_nnz[9], uint8_t l_nnz[9],
+                      int vp7)
 {
     int i, x, y, luma_start = 0, luma_ctx = 3;
     int nnz_pred, nnz, nnz_total = 0;
@@ -1390,13 +1321,9 @@
         nnz_pred = t_nnz[8] + l_nnz[8];
 
         // decode DC values and do hadamard
-<<<<<<< HEAD
-        nnz = decode_block_coeffs(c, td->block_dc, s->prob->token[1], 0, nnz_pred,
-                                  s->qmat[segment].luma_dc_qmul, zigzag_scan, vp7);
-=======
         nnz = decode_block_coeffs(c, td->block_dc, s->prob->token[1], 0,
-                                  nnz_pred, s->qmat[segment].luma_dc_qmul);
->>>>>>> 53c20f17
+                                  nnz_pred, s->qmat[segment].luma_dc_qmul,
+                                  zigzag_scan, vp7);
         l_nnz[8] = t_nnz[8] = !!nnz;
 
         if (vp7 && mb->mode > MODE_I4x4)
@@ -1418,18 +1345,13 @@
     for (y = 0; y < 4; y++)
         for (x = 0; x < 4; x++) {
             nnz_pred = l_nnz[y] + t_nnz[x];
-<<<<<<< HEAD
-            nnz = decode_block_coeffs(c, td->block[y][x], s->prob->token[luma_ctx], luma_start,
-                                      nnz_pred, s->qmat[segment].luma_qmul, s->prob[0].scan, vp7);
-            // nnz+block_dc may be one more than the actual last index, but we don't care
-=======
             nnz = decode_block_coeffs(c, td->block[y][x],
                                       s->prob->token[luma_ctx],
                                       luma_start, nnz_pred,
-                                      s->qmat[segment].luma_qmul);
+                                      s->qmat[segment].luma_qmul,
+                                      s->prob[0].scan, vp7);
             /* nnz+block_dc may be one more than the actual last index,
              * but we don't care */
->>>>>>> 53c20f17
             td->non_zero_count_cache[y][x] = nnz + block_dc;
             t_nnz[x] = l_nnz[y] = !!nnz;
             nnz_total += nnz;
@@ -1441,23 +1363,14 @@
     for (i = 4; i < 6; i++)
         for (y = 0; y < 2; y++)
             for (x = 0; x < 2; x++) {
-<<<<<<< HEAD
-                nnz_pred = l_nnz[i+2*y] + t_nnz[i+2*x];
-                nnz = decode_block_coeffs(c, td->block[i][(y<<1)+x], s->prob->token[2], 0,
-                                          nnz_pred, s->qmat[segment].chroma_qmul, s->prob[0].scan, vp7);
-                td->non_zero_count_cache[i][(y<<1)+x] = nnz;
-                t_nnz[i+2*x] = l_nnz[i+2*y] = !!nnz;
-                nnz_total += nnz;
-=======
                 nnz_pred = l_nnz[i + 2 * y] + t_nnz[i + 2 * x];
                 nnz      = decode_block_coeffs(c, td->block[i][(y << 1) + x],
                                                s->prob->token[2],
                                                0, nnz_pred,
-                                               s->qmat[segment].chroma_qmul);
+                                               s->qmat[segment].chroma_qmul, s->prob[0].scan, vp7);
                 td->non_zero_count_cache[i][(y << 1) + x] = nnz;
                 t_nnz[i + 2 * x] = l_nnz[i + 2 * y] = !!nnz;
                 nnz_total       += nnz;
->>>>>>> 53c20f17
             }
 
     // if there were no coded coeffs despite the macroblock not being marked skip,
@@ -1525,15 +1438,9 @@
 static av_always_inline
 int check_tm_pred8x8_mode(int mode, int mb_x, int mb_y, int vp7)
 {
-<<<<<<< HEAD
-    if (!mb_x) {
+    if (!mb_x)
         return mb_y ? VERT_PRED8x8 : (vp7 ? DC_128_PRED8x8 : DC_129_PRED8x8);
-    } else {
-=======
-    if (!mb_x)
-        return mb_y ? VERT_PRED8x8 : DC_129_PRED8x8;
     else
->>>>>>> 53c20f17
         return mb_y ? mode : HOR_PRED8x8;
 }
 
@@ -1546,15 +1453,9 @@
     case VERT_PRED8x8:
         return !mb_y ? (vp7 ? DC_128_PRED8x8 : DC_127_PRED8x8) : mode;
     case HOR_PRED8x8:
-<<<<<<< HEAD
         return !mb_x ? (vp7 ? DC_128_PRED8x8 : DC_129_PRED8x8) : mode;
-    case PLANE_PRED8x8 /*TM*/:
+    case PLANE_PRED8x8: /* TM */
         return check_tm_pred8x8_mode(mode, mb_x, mb_y, vp7);
-=======
-        return !mb_x ? DC_129_PRED8x8 : mode;
-    case PLANE_PRED8x8: /* TM */
-        return check_tm_pred8x8_mode(mode, mb_x, mb_y);
->>>>>>> 53c20f17
     }
     return mode;
 }
@@ -1591,14 +1492,9 @@
     case HOR_UP_PRED:
         return !mb_x ? (vp7 ? DC_128_PRED : DC_129_PRED) : mode;
     case TM_VP8_PRED:
-<<<<<<< HEAD
         return check_tm_pred4x4_mode(mode, mb_x, mb_y, vp7);
-    case DC_PRED: // 4x4 DC doesn't use the same "H.264-style" exceptions as 16x16/8x8 DC
-=======
-        return check_tm_pred4x4_mode(mode, mb_x, mb_y);
     case DC_PRED: /* 4x4 DC doesn't use the same "H.264-style" exceptions
                    * as 16x16/8x8 DC */
->>>>>>> 53c20f17
     case DIAG_DOWN_RIGHT_PRED:
     case VERT_RIGHT_PRED:
     case HOR_DOWN_PRED:
@@ -1659,24 +1555,15 @@
                 } else if (x == 3)
                     topright = tr_right;
 
-<<<<<<< HEAD
-                mode = check_intra_pred4x4_mode_emuedge(intra4x4[x], mb_x + x, mb_y + y, &copy, vp7);
-=======
                 mode = check_intra_pred4x4_mode_emuedge(intra4x4[x],
                                                         mb_x + x, mb_y + y,
-                                                        &copy);
->>>>>>> 53c20f17
+                                                        &copy, vp7);
                 if (copy) {
                     dst      = copy_dst + 12;
                     linesize = 8;
                     if (!(mb_y + y)) {
-<<<<<<< HEAD
                         copy_dst[3] = lo;
-                        AV_WN32A(copy_dst+4, lo * 0x01010101U);
-=======
-                        copy_dst[3] = 127U;
-                        AV_WN32A(copy_dst + 4, 127U * 0x01010101U);
->>>>>>> 53c20f17
+                        AV_WN32A(copy_dst + 4, lo * 0x01010101U);
                     } else {
                         AV_COPY32(copy_dst + 4, ptr + 4 * x - s->linesize);
                         if (!(mb_x + x)) {
@@ -1783,12 +1670,8 @@
                                      EDGE_EMU_LINESIZE, linesize,
                                      block_w + subpel_idx[1][mx],
                                      block_h + subpel_idx[1][my],
-<<<<<<< HEAD
-                                     x_off - mx_idx, y_off - my_idx, width, height);
-=======
                                      x_off - mx_idx, y_off - my_idx,
                                      width, height);
->>>>>>> 53c20f17
             src = td->edge_emu_buffer + mx_idx + EDGE_EMU_LINESIZE * my_idx;
             src_linesize = EDGE_EMU_LINESIZE;
         }
@@ -2072,12 +1955,8 @@
     }
 }
 
-<<<<<<< HEAD
-static av_always_inline void filter_level_for_mb(VP8Context *s, VP8Macroblock *mb, VP8FilterStrength *f, int vp7)
-=======
 static av_always_inline
-void filter_level_for_mb(VP8Context *s, VP8Macroblock *mb, VP8FilterStrength *f)
->>>>>>> 53c20f17
+void filter_level_for_mb(VP8Context *s, VP8Macroblock *mb, VP8FilterStrength *f, int vp7)
 {
     int interior_limit, filter_level;
 
@@ -2104,20 +1983,13 @@
 
     f->filter_level = filter_level;
     f->inner_limit = interior_limit;
-<<<<<<< HEAD
-    f->inner_filter = vp7 || !mb->skip || mb->mode == MODE_I4x4 || mb->mode == VP8_MVMODE_SPLIT;
-}
-
-static av_always_inline void filter_mb(VP8Context *s, uint8_t *dst[3], VP8FilterStrength *f, int mb_x, int mb_y, int vp7)
-=======
-    f->inner_filter = !mb->skip || mb->mode == MODE_I4x4 ||
+    f->inner_filter = vp7 || !mb->skip || mb->mode == MODE_I4x4 ||
                       mb->mode == VP8_MVMODE_SPLIT;
 }
 
 static av_always_inline
 void filter_mb(VP8Context *s, uint8_t *dst[3], VP8FilterStrength *f,
-               int mb_x, int mb_y)
->>>>>>> 53c20f17
+               int mb_x, int mb_y, int vp7)
 {
     int mbedge_lim, bedge_lim_y, bedge_lim_uv, hev_thresh;
     int filter_level = f->filter_level;
@@ -2139,20 +2011,15 @@
     if (!filter_level)
         return;
 
-<<<<<<< HEAD
     if (vp7) {
-        bedge_lim_y  =   filter_level;
-        bedge_lim_uv = 2*filter_level;
-        mbedge_lim   =   filter_level + 2;
+        bedge_lim_y  =     filter_level;
+        bedge_lim_uv = 2 * filter_level;
+        mbedge_lim   =     filter_level + 2;
     } else {
         bedge_lim_y  =
-        bedge_lim_uv = 2*filter_level + inner_limit;
-        mbedge_lim   =   bedge_lim_y + 4;
-    }
-=======
-    bedge_lim  = 2 * filter_level + inner_limit;
-    mbedge_lim = bedge_lim + 4;
->>>>>>> 53c20f17
+        bedge_lim_uv = 2 * filter_level + inner_limit;
+        mbedge_lim   =     bedge_lim_y + 4;
+    }
 
     hev_thresh = hev_thresh_lut[s->keyframe][filter_level];
 
@@ -2163,30 +2030,17 @@
                                        mbedge_lim, inner_limit, hev_thresh);
     }
 
-<<<<<<< HEAD
 #define H_LOOP_FILTER_16Y_INNER(cond) \
     if (cond && inner_filter) {\
-        s->vp8dsp.vp8_h_loop_filter16y_inner(dst[0]+ 4, linesize, bedge_lim_y,\
+        s->vp8dsp.vp8_h_loop_filter16y_inner(dst[0] +  4, linesize, bedge_lim_y,\
                                              inner_limit, hev_thresh);\
-        s->vp8dsp.vp8_h_loop_filter16y_inner(dst[0]+ 8, linesize, bedge_lim_y,\
+        s->vp8dsp.vp8_h_loop_filter16y_inner(dst[0] +  8, linesize, bedge_lim_y,\
                                              inner_limit, hev_thresh);\
-        s->vp8dsp.vp8_h_loop_filter16y_inner(dst[0]+12, linesize, bedge_lim_y,\
+        s->vp8dsp.vp8_h_loop_filter16y_inner(dst[0] + 12, linesize, bedge_lim_y,\
                                              inner_limit, hev_thresh);\
-        s->vp8dsp.vp8_h_loop_filter8uv_inner(dst[1] + 4, dst[2] + 4,\
-                                             uvlinesize,  bedge_lim_uv,\
+        s->vp8dsp.vp8_h_loop_filter8uv_inner(dst[1] +  4, dst[2] + 4,\
+                                             uvlinesize, bedge_lim_uv,\
                                              inner_limit, hev_thresh);\
-=======
-    if (inner_filter) {
-        s->vp8dsp.vp8_h_loop_filter16y_inner(dst[0] +  4, linesize, bedge_lim,
-                                             inner_limit, hev_thresh);
-        s->vp8dsp.vp8_h_loop_filter16y_inner(dst[0] +  8, linesize, bedge_lim,
-                                             inner_limit, hev_thresh);
-        s->vp8dsp.vp8_h_loop_filter16y_inner(dst[0] + 12, linesize, bedge_lim,
-                                             inner_limit, hev_thresh);
-        s->vp8dsp.vp8_h_loop_filter8uv_inner(dst[1] +  4, dst[2] + 4,
-                                             uvlinesize, bedge_lim,
-                                             inner_limit, hev_thresh);
->>>>>>> 53c20f17
     }
 
     H_LOOP_FILTER_16Y_INNER(!vp7)
@@ -2199,33 +2053,18 @@
     }
 
     if (inner_filter) {
-<<<<<<< HEAD
-        s->vp8dsp.vp8_v_loop_filter16y_inner(dst[0]+ 4*linesize,
-                                             linesize,    bedge_lim_y,
-                                             inner_limit, hev_thresh);
-        s->vp8dsp.vp8_v_loop_filter16y_inner(dst[0]+ 8*linesize,
-                                             linesize,    bedge_lim_y,
-                                             inner_limit, hev_thresh);
-        s->vp8dsp.vp8_v_loop_filter16y_inner(dst[0]+12*linesize,
-                                             linesize,    bedge_lim_y,
-                                             inner_limit, hev_thresh);
-        s->vp8dsp.vp8_v_loop_filter8uv_inner(dst[1] + 4 * uvlinesize,
-                                             dst[2] + 4 * uvlinesize,
-                                             uvlinesize,  bedge_lim_uv,
-=======
         s->vp8dsp.vp8_v_loop_filter16y_inner(dst[0] +  4 * linesize,
-                                             linesize, bedge_lim,
+                                             linesize, bedge_lim_y,
                                              inner_limit, hev_thresh);
         s->vp8dsp.vp8_v_loop_filter16y_inner(dst[0] +  8 * linesize,
-                                             linesize, bedge_lim,
+                                             linesize, bedge_lim_y,
                                              inner_limit, hev_thresh);
         s->vp8dsp.vp8_v_loop_filter16y_inner(dst[0] + 12 * linesize,
-                                             linesize, bedge_lim,
+                                             linesize, bedge_lim_y,
                                              inner_limit, hev_thresh);
         s->vp8dsp.vp8_v_loop_filter8uv_inner(dst[1] +  4 * uvlinesize,
                                              dst[2] +  4 * uvlinesize,
-                                             uvlinesize, bedge_lim,
->>>>>>> 53c20f17
+                                             uvlinesize, bedge_lim_uv,
                                              inner_limit, hev_thresh);
     }
 
@@ -2402,16 +2241,10 @@
         // Wait for previous thread to read mb_x+2, and reach mb_y-1.
         if (prev_td != td) {
             if (threadnr != 0) {
-<<<<<<< HEAD
-                check_thread_pos(td, prev_td, mb_x+(vp7?2:1), mb_y-(vp7?2:1));
-            } else {
-                check_thread_pos(td, prev_td, (s->mb_width+3) + (mb_x+(vp7?2:1)), mb_y-(vp7?2:1));
-=======
-                check_thread_pos(td, prev_td, mb_x + 1, mb_y - 1);
+                check_thread_pos(td, prev_td, mb_x + (vp7?2:1), mb_y - (vp7?2:1));
             } else {
                 check_thread_pos(td, prev_td,
-                                 (s->mb_width + 3) + (mb_x + 1), mb_y - 1);
->>>>>>> 53c20f17
+                                 (s->mb_width + 3) + (mb_x + (vp7?2:1)), mb_y - (vp7?2:1));
             }
         }
 
@@ -2581,16 +2414,10 @@
 
     td->thread_nr = threadnr;
     for (mb_y = jobnr; mb_y < s->mb_height; mb_y += num_jobs) {
-<<<<<<< HEAD
-        if (mb_y >= s->mb_height) break;
-        td->thread_mb_pos = mb_y<<16;
-        s->decode_mb_row_no_filter(avctx, tdata, jobnr, threadnr);
-=======
         if (mb_y >= s->mb_height)
             break;
         td->thread_mb_pos = mb_y << 16;
-        vp8_decode_mb_row_no_filter(avctx, tdata, jobnr, threadnr);
->>>>>>> 53c20f17
+        s->decode_mb_row_no_filter(avctx, tdata, jobnr, threadnr);
         if (s->deblock_filter)
             s->filter_mb_row(avctx, tdata, jobnr, threadnr);
         update_pos(td, mb_y, INT_MAX & 0xFFFF);
@@ -2641,25 +2468,7 @@
             &s->frames[i] != s->framep[VP56_FRAME_GOLDEN2])
             vp8_release_frame(s, &s->frames[i]);
 
-<<<<<<< HEAD
     curframe = s->framep[VP56_FRAME_CURRENT] = vp8_find_free_buffer(s);
-=======
-    // find a free buffer
-    for (i = 0; i < 5; i++)
-        if (&s->frames[i] != prev_frame &&
-            &s->frames[i] != s->framep[VP56_FRAME_PREVIOUS] &&
-            &s->frames[i] != s->framep[VP56_FRAME_GOLDEN]   &&
-            &s->frames[i] != s->framep[VP56_FRAME_GOLDEN2]) {
-            curframe = s->framep[VP56_FRAME_CURRENT] = &s->frames[i];
-            break;
-        }
-    if (i == 5) {
-        av_log(avctx, AV_LOG_FATAL, "Ran out of free frames!\n");
-        abort();
-    }
-    if (curframe->tf.f->data[0])
-        vp8_release_frame(s, curframe);
->>>>>>> 53c20f17
 
     /* Given that arithmetic probabilities are updated every frame, it's quite
      * likely that the values we have on a random interframe are complete
@@ -2675,15 +2484,9 @@
     }
 
     curframe->tf.f->key_frame = s->keyframe;
-<<<<<<< HEAD
-    curframe->tf.f->pict_type = s->keyframe ? AV_PICTURE_TYPE_I : AV_PICTURE_TYPE_P;
-    if ((ret = vp8_alloc_frame(s, curframe, referenced)) < 0)
-=======
     curframe->tf.f->pict_type = s->keyframe ? AV_PICTURE_TYPE_I
                                             : AV_PICTURE_TYPE_P;
-    if ((ret = vp8_alloc_frame(s, curframe, referenced))) {
-        av_log(avctx, AV_LOG_ERROR, "get_buffer() failed!\n");
->>>>>>> 53c20f17
+    if ((ret = vp8_alloc_frame(s, curframe, referenced)) < 0)
         goto err;
 
     // check if golden and altref are swapped
