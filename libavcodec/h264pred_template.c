--- conflicted
+++ resolved
@@ -429,20 +429,16 @@
 PRED16x16_X(128, (1<<(BIT_DEPTH-1))+0)
 PRED16x16_X(129, (1<<(BIT_DEPTH-1))+1)
 
-<<<<<<< HEAD
-static inline void FUNCC(pred16x16_plane_compat)(uint8_t *p_src, int p_stride, const int svq3, const int rv40){
-=======
 static inline void FUNCC(pred16x16_plane_compat)(uint8_t *_src,
                                                  ptrdiff_t _stride,
                                                  const int svq3,
                                                  const int rv40)
 {
->>>>>>> 7658295b
   int i, j, k;
   int a;
   INIT_CLIP
-  pixel *src = (pixel*)p_src;
-  int stride = p_stride>>(sizeof(pixel)-1);
+  pixel *src = (pixel*)_src;
+  int stride = _stride>>(sizeof(pixel)-1);
   const pixel * const src0 = src +7-stride;
   const pixel *       src1 = src +8*stride-1;
   const pixel *       src2 = src1-2*stride;    // == src+6*stride-1;
@@ -715,13 +711,9 @@
     }
 }
 
-<<<<<<< HEAD
 //the following 4 function should not be optimized!
-static void FUNC(pred8x8_mad_cow_dc_l0t)(uint8_t *src, int stride){
-=======
 static void FUNC(pred8x8_mad_cow_dc_l0t)(uint8_t *src, ptrdiff_t stride)
 {
->>>>>>> 7658295b
     FUNCC(pred8x8_top_dc)(src, stride);
     FUNCC(pred4x4_dc)(src, NULL, stride);
 }
@@ -906,29 +898,21 @@
     const pixel4 dc = PIXEL_SPLAT_X4((l0+l1+l2+l3+l4+l5+l6+l7+4) >> 3);
     PREDICT_8x8_DC(dc);
 }
-<<<<<<< HEAD
-static void FUNCC(pred8x8l_top_dc)(uint8_t *p_src, int has_topleft, int has_topright, int p_stride)
-=======
 static void FUNCC(pred8x8l_top_dc)(uint8_t *_src, int has_topleft,
                                    int has_topright, ptrdiff_t _stride)
->>>>>>> 7658295b
-{
-    pixel *src = (pixel*)p_src;
-    int stride = p_stride>>(sizeof(pixel)-1);
+{
+    pixel *src = (pixel*)_src;
+    int stride = _stride>>(sizeof(pixel)-1);
 
     PREDICT_8x8_LOAD_TOP;
     const pixel4 dc = PIXEL_SPLAT_X4((t0+t1+t2+t3+t4+t5+t6+t7+4) >> 3);
     PREDICT_8x8_DC(dc);
 }
-<<<<<<< HEAD
-static void FUNCC(pred8x8l_dc)(uint8_t *p_src, int has_topleft, int has_topright, int p_stride)
-=======
 static void FUNCC(pred8x8l_dc)(uint8_t *_src, int has_topleft,
                                int has_topright, ptrdiff_t _stride)
->>>>>>> 7658295b
-{
-    pixel *src = (pixel*)p_src;
-    int stride = p_stride>>(sizeof(pixel)-1);
+{
+    pixel *src = (pixel*)_src;
+    int stride = _stride>>(sizeof(pixel)-1);
 
     PREDICT_8x8_LOAD_LEFT;
     PREDICT_8x8_LOAD_TOP;
@@ -936,15 +920,11 @@
                                      +t0+t1+t2+t3+t4+t5+t6+t7+8) >> 4);
     PREDICT_8x8_DC(dc);
 }
-<<<<<<< HEAD
-static void FUNCC(pred8x8l_horizontal)(uint8_t *p_src, int has_topleft, int has_topright, int p_stride)
-=======
 static void FUNCC(pred8x8l_horizontal)(uint8_t *_src, int has_topleft,
                                        int has_topright, ptrdiff_t _stride)
->>>>>>> 7658295b
-{
-    pixel *src = (pixel*)p_src;
-    int stride = p_stride>>(sizeof(pixel)-1);
+{
+    pixel *src = (pixel*)_src;
+    int stride = _stride>>(sizeof(pixel)-1);
     pixel4 a;
 
     PREDICT_8x8_LOAD_LEFT;
@@ -978,15 +958,11 @@
         AV_WN4PA(((pixel4*)(src+y*stride))+1, b);
     }
 }
-<<<<<<< HEAD
-static void FUNCC(pred8x8l_down_left)(uint8_t *p_src, int has_topleft, int has_topright, int p_stride)
-=======
 static void FUNCC(pred8x8l_down_left)(uint8_t *_src, int has_topleft,
                                       int has_topright, ptrdiff_t _stride)
->>>>>>> 7658295b
-{
-    pixel *src = (pixel*)p_src;
-    int stride = p_stride>>(sizeof(pixel)-1);
+{
+    pixel *src = (pixel*)_src;
+    int stride = _stride>>(sizeof(pixel)-1);
     PREDICT_8x8_LOAD_TOP;
     PREDICT_8x8_LOAD_TOPRIGHT;
     SRC(0,0)= (t0 + 2*t1 + t2 + 2) >> 2;
@@ -1005,15 +981,11 @@
     SRC(6,7)=SRC(7,6)= (t13 + 2*t14 + t15 + 2) >> 2;
     SRC(7,7)= (t14 + 3*t15 + 2) >> 2;
 }
-<<<<<<< HEAD
-static void FUNCC(pred8x8l_down_right)(uint8_t *p_src, int has_topleft, int has_topright, int p_stride)
-=======
 static void FUNCC(pred8x8l_down_right)(uint8_t *_src, int has_topleft,
                                        int has_topright, ptrdiff_t _stride)
->>>>>>> 7658295b
-{
-    pixel *src = (pixel*)p_src;
-    int stride = p_stride>>(sizeof(pixel)-1);
+{
+    pixel *src = (pixel*)_src;
+    int stride = _stride>>(sizeof(pixel)-1);
     PREDICT_8x8_LOAD_TOP;
     PREDICT_8x8_LOAD_LEFT;
     PREDICT_8x8_LOAD_TOPLEFT;
@@ -1033,15 +1005,11 @@
     SRC(6,0)=SRC(7,1)= (t4 + 2*t5 + t6 + 2) >> 2;
     SRC(7,0)= (t5 + 2*t6 + t7 + 2) >> 2;
 }
-<<<<<<< HEAD
-static void FUNCC(pred8x8l_vertical_right)(uint8_t *p_src, int has_topleft, int has_topright, int p_stride)
-=======
 static void FUNCC(pred8x8l_vertical_right)(uint8_t *_src, int has_topleft,
                                            int has_topright, ptrdiff_t _stride)
->>>>>>> 7658295b
-{
-    pixel *src = (pixel*)p_src;
-    int stride = p_stride>>(sizeof(pixel)-1);
+{
+    pixel *src = (pixel*)_src;
+    int stride = _stride>>(sizeof(pixel)-1);
     PREDICT_8x8_LOAD_TOP;
     PREDICT_8x8_LOAD_LEFT;
     PREDICT_8x8_LOAD_TOPLEFT;
@@ -1068,15 +1036,11 @@
     SRC(7,1)= (t5 + 2*t6 + t7 + 2) >> 2;
     SRC(7,0)= (t6 + t7 + 1) >> 1;
 }
-<<<<<<< HEAD
-static void FUNCC(pred8x8l_horizontal_down)(uint8_t *p_src, int has_topleft, int has_topright, int p_stride)
-=======
 static void FUNCC(pred8x8l_horizontal_down)(uint8_t *_src, int has_topleft,
                                             int has_topright, ptrdiff_t _stride)
->>>>>>> 7658295b
-{
-    pixel *src = (pixel*)p_src;
-    int stride = p_stride>>(sizeof(pixel)-1);
+{
+    pixel *src = (pixel*)_src;
+    int stride = _stride>>(sizeof(pixel)-1);
     PREDICT_8x8_LOAD_TOP;
     PREDICT_8x8_LOAD_LEFT;
     PREDICT_8x8_LOAD_TOPLEFT;
@@ -1103,15 +1067,11 @@
     SRC(6,0)= (t5 + 2*t4 + t3 + 2) >> 2;
     SRC(7,0)= (t6 + 2*t5 + t4 + 2) >> 2;
 }
-<<<<<<< HEAD
-static void FUNCC(pred8x8l_vertical_left)(uint8_t *p_src, int has_topleft, int has_topright, int p_stride)
-=======
 static void FUNCC(pred8x8l_vertical_left)(uint8_t *_src, int has_topleft,
                                           int has_topright, ptrdiff_t _stride)
->>>>>>> 7658295b
-{
-    pixel *src = (pixel*)p_src;
-    int stride = p_stride>>(sizeof(pixel)-1);
+{
+    pixel *src = (pixel*)_src;
+    int stride = _stride>>(sizeof(pixel)-1);
     PREDICT_8x8_LOAD_TOP;
     PREDICT_8x8_LOAD_TOPRIGHT;
     SRC(0,0)= (t0 + t1 + 1) >> 1;
@@ -1137,15 +1097,11 @@
     SRC(7,6)= (t10 + t11 + 1) >> 1;
     SRC(7,7)= (t10 + 2*t11 + t12 + 2) >> 2;
 }
-<<<<<<< HEAD
-static void FUNCC(pred8x8l_horizontal_up)(uint8_t *p_src, int has_topleft, int has_topright, int p_stride)
-=======
 static void FUNCC(pred8x8l_horizontal_up)(uint8_t *_src, int has_topleft,
                                           int has_topright, ptrdiff_t _stride)
->>>>>>> 7658295b
-{
-    pixel *src = (pixel*)p_src;
-    int stride = p_stride>>(sizeof(pixel)-1);
+{
+    pixel *src = (pixel*)_src;
+    int stride = _stride>>(sizeof(pixel)-1);
     PREDICT_8x8_LOAD_LEFT;
     SRC(0,0)= (l0 + l1 + 1) >> 1;
     SRC(1,0)= (l0 + 2*l1 + l2 + 2) >> 2;
@@ -1176,16 +1132,12 @@
 #undef PL
 #undef SRC
 
-<<<<<<< HEAD
-static void FUNCC(pred4x4_vertical_add)(uint8_t *p_pix, const DCTELEM *p_block, int stride){
-=======
 static void FUNCC(pred4x4_vertical_add)(uint8_t *_pix, const DCTELEM *_block,
                                         ptrdiff_t stride)
 {
->>>>>>> 7658295b
-    int i;
-    pixel *pix = (pixel*)p_pix;
-    const dctcoef *block = (const dctcoef*)p_block;
+    int i;
+    pixel *pix = (pixel*)_pix;
+    const dctcoef *block = (const dctcoef*)_block;
     stride >>= sizeof(pixel)-1;
     pix -= stride;
     for(i=0; i<4; i++){
@@ -1199,16 +1151,12 @@
     }
 }
 
-<<<<<<< HEAD
-static void FUNCC(pred4x4_horizontal_add)(uint8_t *p_pix, const DCTELEM *p_block, int stride){
-=======
 static void FUNCC(pred4x4_horizontal_add)(uint8_t *_pix, const DCTELEM *_block,
                                           ptrdiff_t stride)
 {
->>>>>>> 7658295b
-    int i;
-    pixel *pix = (pixel*)p_pix;
-    const dctcoef *block = (const dctcoef*)p_block;
+    int i;
+    pixel *pix = (pixel*)_pix;
+    const dctcoef *block = (const dctcoef*)_block;
     stride >>= sizeof(pixel)-1;
     for(i=0; i<4; i++){
         pixel v = pix[-1];
@@ -1221,16 +1169,12 @@
     }
 }
 
-<<<<<<< HEAD
-static void FUNCC(pred8x8l_vertical_add)(uint8_t *p_pix, const DCTELEM *p_block, int stride){
-=======
 static void FUNCC(pred8x8l_vertical_add)(uint8_t *_pix, const DCTELEM *_block,
                                          ptrdiff_t stride)
 {
->>>>>>> 7658295b
-    int i;
-    pixel *pix = (pixel*)p_pix;
-    const dctcoef *block = (const dctcoef*)p_block;
+    int i;
+    pixel *pix = (pixel*)_pix;
+    const dctcoef *block = (const dctcoef*)_block;
     stride >>= sizeof(pixel)-1;
     pix -= stride;
     for(i=0; i<8; i++){
@@ -1248,16 +1192,12 @@
     }
 }
 
-<<<<<<< HEAD
-static void FUNCC(pred8x8l_horizontal_add)(uint8_t *p_pix, const DCTELEM *p_block, int stride){
-=======
 static void FUNCC(pred8x8l_horizontal_add)(uint8_t *_pix, const DCTELEM *_block,
                                            ptrdiff_t stride)
 {
->>>>>>> 7658295b
-    int i;
-    pixel *pix = (pixel*)p_pix;
-    const dctcoef *block = (const dctcoef*)p_block;
+    int i;
+    pixel *pix = (pixel*)_pix;
+    const dctcoef *block = (const dctcoef*)_block;
     stride >>= sizeof(pixel)-1;
     for(i=0; i<8; i++){
         pixel v = pix[-1];
