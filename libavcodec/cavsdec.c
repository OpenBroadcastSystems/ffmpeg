--- conflicted
+++ resolved
@@ -608,13 +608,8 @@
 
     /* get coded block pattern */
     int cbp = get_ue_golomb(&h->gb);
-<<<<<<< HEAD
     if (cbp > 63U) {
-        av_log(h->avctx, AV_LOG_ERROR, "illegal inter cbp\n");
-=======
-    if (cbp > 63 || cbp < 0) {
         av_log(h->avctx, AV_LOG_ERROR, "illegal inter cbp %d\n", cbp);
->>>>>>> 39185ec4
         return AVERROR_INVALIDDATA;
     }
     h->cbp = cbp_tab[cbp][1];
@@ -684,11 +679,7 @@
     /* get coded block pattern */
     if (h->cur.f->pict_type == AV_PICTURE_TYPE_I)
         cbp_code = get_ue_golomb(gb);
-<<<<<<< HEAD
     if (cbp_code > 63U) {
-=======
-    if (cbp_code > 63 || cbp_code < 0) {
->>>>>>> 39185ec4
         av_log(h->avctx, AV_LOG_ERROR, "illegal intra cbp\n");
         return AVERROR_INVALIDDATA;
     }
