--- conflicted
+++ resolved
@@ -500,30 +500,6 @@
             av_log(s->avctx,AV_LOG_ERROR,"Mandatory custom low delay matrix missing for depth %d\n", s->wavelet_depth);
             return AVERROR_INVALIDDATA;
         }
-<<<<<<< HEAD
-    }
-    else {
-        s->num_x        = get_interleaved_ue_golomb(gb);
-        s->num_y        = get_interleaved_ue_golomb(gb);
-        if (s->num_x * s->num_y == 0 || s->num_x * (uint64_t)s->num_y > INT_MAX) {
-            av_log(s->avctx,AV_LOG_ERROR,"Invalid numx/y\n");
-            s->num_x = s->num_y = 0;
-            return AVERROR_INVALIDDATA;
-        }
-        if (s->ld_picture) {
-            s->lowdelay.bytes.num = get_interleaved_ue_golomb(gb);
-            s->lowdelay.bytes.den = get_interleaved_ue_golomb(gb);
-            if (s->lowdelay.bytes.den <= 0) {
-                av_log(s->avctx,AV_LOG_ERROR,"Invalid lowdelay.bytes.den\n");
-                return AVERROR_INVALIDDATA;
-            }
-        } else if (s->hq_picture) {
-            s->highquality.prefix_bytes = get_interleaved_ue_golomb(gb);
-            s->highquality.size_scaler  = get_interleaved_ue_golomb(gb);
-            if (s->highquality.prefix_bytes >= INT_MAX / 8) {
-                av_log(s->avctx,AV_LOG_ERROR,"too many prefix bytes\n");
-                return AVERROR_INVALIDDATA;
-=======
         /* default quantization matrix */
         for (level = 0; level < s->wavelet_depth; level++)
             for (i = 0; i < 4; i++) {
@@ -531,7 +507,6 @@
                 /* haar with no shift differs for different depths */
                 if (s->wavelet_idx == 3)
                     s->quant[level][i] += 4*(s->wavelet_depth - 1 - level);
->>>>>>> ddad7081
             }
     }
 
