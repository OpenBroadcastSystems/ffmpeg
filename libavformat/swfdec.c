--- conflicted
+++ resolved
@@ -20,12 +20,9 @@
  * Foundation, Inc., 51 Franklin Street, Fifth Floor, Boston, MA 02110-1301 USA
  */
 
-<<<<<<< HEAD
 #include "libavutil/avassert.h"
+#include "libavutil/channel_layout.h"
 #include "libavutil/imgutils.h"
-=======
-#include "libavutil/channel_layout.h"
->>>>>>> b9629acb
 #include "libavutil/intreadwrite.h"
 #include "swf.h"
 
