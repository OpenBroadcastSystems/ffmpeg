--- conflicted
+++ resolved
@@ -207,15 +207,9 @@
 OBJS-$(CONFIG_M4V_DEMUXER)               += m4vdec.o rawdec.o
 OBJS-$(CONFIG_M4V_MUXER)                 += rawenc.o
 OBJS-$(CONFIG_MATROSKA_DEMUXER)          += matroskadec.o matroska.o  \
-<<<<<<< HEAD
                                             isom.o rmsipr.o flac_picture.o \
                                             oggparsevorbis.o vorbiscomment.o \
-                                            replaygain.o
-=======
-                                            isom.o rmsipr.o \
-                                            oggparsevorbis.o vorbiscomment.o \
                                             flac_picture.o replaygain.o
->>>>>>> 03391b54
 OBJS-$(CONFIG_MATROSKA_MUXER)            += matroskaenc.o matroska.o \
                                             isom.o avc.o hevc.o \
                                             flacenc_header.o avlanguage.o vorbiscomment.o wv.o
