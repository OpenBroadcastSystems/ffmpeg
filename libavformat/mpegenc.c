--- conflicted
+++ resolved
@@ -1130,13 +1130,8 @@
 #define OFFSET(x) offsetof(MpegMuxContext, x)
 #define E AV_OPT_FLAG_ENCODING_PARAM
 static const AVOption options[] = {
-<<<<<<< HEAD
-    { "muxrate", NULL, OFFSET(user_mux_rate), AV_OPT_TYPE_INT, {0}, 0, INT_MAX, E },
-    { "preload", "Initial demux-decode delay in microseconds.", OFFSET(preload),  AV_OPT_TYPE_INT, {500000}, 0, INT_MAX, E},
-=======
-    { "muxrate", NULL, OFFSET(mux_rate), AV_OPT_TYPE_INT, {.i64 = 0}, 0, INT_MAX, E },
+    { "muxrate", NULL, OFFSET(user_mux_rate), AV_OPT_TYPE_INT, {.i64 = 0}, 0, INT_MAX, E },
     { "preload", "Initial demux-decode delay in microseconds.", OFFSET(preload),  AV_OPT_TYPE_INT, {.i64 = 500000}, 0, INT_MAX, E},
->>>>>>> e6153f17
     { NULL },
 };
 
