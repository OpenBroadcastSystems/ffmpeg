--- conflicted
+++ resolved
@@ -885,14 +885,10 @@
     if (s->pb->seekable && (!s->duration || s->duration == AV_NOPTS_VALUE) && !flv->searched_for_end) {
         int size;
         const int64_t pos   = avio_tell(s->pb);
-<<<<<<< HEAD
+        // Read the last 4 bytes of the file, this should be the size of the
+        // previous FLV tag. Use the timestamp of its payload as duration.
         int64_t fsize       = avio_size(s->pb);
 retry_duration:
-=======
-        // Read the last 4 bytes of the file, this should be the size of the
-        // previous FLV tag. Use the timestamp of its payload as duration.
-        const int64_t fsize = avio_size(s->pb);
->>>>>>> 40665d27
         avio_seek(s->pb, fsize - 4, SEEK_SET);
         size = avio_rb32(s->pb);
         // Seek to the start of the last FLV tag at position (fsize - 4 - size)
