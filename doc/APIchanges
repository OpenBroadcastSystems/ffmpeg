--- conflicted
+++ resolved
@@ -13,37 +13,35 @@
 
 API changes, most recent first:
 
-<<<<<<< HEAD
-2011-05-07 - xxxxxxx - lavfi 2.5.0 - avcodec.h
-  Add libavfilter/avcodec.h header and avfilter_copy_frame_props()
-  function.
-
-2011-05-07 - xxxxxxx - lavc 53.5.0 - AVFrame
-  Add format field to AVFrame.
-
-2011-05-07 - xxxxxxx - lavc 53.4.0 - AVFrame
-  Add width and height fields to AVFrame.
-
-2011-05-01 - xxxxxxx - lavfi 2.4.0 - avfilter.h
-  Rename AVFilterBufferRefVideoProps.pixel_aspect to
-  sample_aspect_ratio.
-
-2011-05-01 - xxxxxxx - lavc 53.3.0 - AVFrame
-  Add a sample_aspect_ratio field to AVFrame.
-
-2011-05-01 - xxxxxxx - lavc 53.2.0 - AVFrame
-  Add a pkt_pos field to AVFrame.
-
-2011-04-xx - xxxxxxx - lavu 51.2.0 - mem.h
-  Add av_dynarray_add function for adding
-  an element to a dynamic array.
-=======
 2011-05-10 - xxxxxxx - lavc 53.3.0 - avcodec.h
   Deprecate AVLPCType and the following fields in
   AVCodecContext: lpc_coeff_precision, prediction_order_method,
   min_partition_order, max_partition_order, lpc_type, lpc_passes.
   Corresponding FLAC encoder options should be used instead.
->>>>>>> b6675279
+
+2011-05-07 - xxxxxxx - lavfi 2.5.0 - avcodec.h
+  Add libavfilter/avcodec.h header and avfilter_copy_frame_props()
+  function.
+
+2011-05-07 - xxxxxxx - lavc 53.5.0 - AVFrame
+  Add format field to AVFrame.
+
+2011-05-07 - xxxxxxx - lavc 53.4.0 - AVFrame
+  Add width and height fields to AVFrame.
+
+2011-05-01 - xxxxxxx - lavfi 2.4.0 - avfilter.h
+  Rename AVFilterBufferRefVideoProps.pixel_aspect to
+  sample_aspect_ratio.
+
+2011-05-01 - xxxxxxx - lavc 53.3.0 - AVFrame
+  Add a sample_aspect_ratio field to AVFrame.
+
+2011-05-01 - xxxxxxx - lavc 53.2.0 - AVFrame
+  Add a pkt_pos field to AVFrame.
+
+2011-04-xx - xxxxxxx - lavu 51.2.0 - mem.h
+  Add av_dynarray_add function for adding
+  an element to a dynamic array.
 
 2011-04-XX - bebe72f - lavu 51.1.0 - avutil.h
   Add AVPictureType enum and av_get_picture_type_char(), deprecate
