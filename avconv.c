/*
 * ffmpeg main
 * Copyright (c) 2000-2003 Fabrice Bellard
 *
 * This file is part of FFmpeg.
 *
 * FFmpeg is free software; you can redistribute it and/or
 * modify it under the terms of the GNU Lesser General Public
 * License as published by the Free Software Foundation; either
 * version 2.1 of the License, or (at your option) any later version.
 *
 * FFmpeg is distributed in the hope that it will be useful,
 * but WITHOUT ANY WARRANTY; without even the implied warranty of
 * MERCHANTABILITY or FITNESS FOR A PARTICULAR PURPOSE.  See the GNU
 * Lesser General Public License for more details.
 *
 * You should have received a copy of the GNU Lesser General Public
 * License along with FFmpeg; if not, write to the Free Software
 * Foundation, Inc., 51 Franklin Street, Fifth Floor, Boston, MA 02110-1301 USA
 */

#include "config.h"
#include <ctype.h>
#include <string.h>
#include <math.h>
#include <stdlib.h>
#include <errno.h>
#include <signal.h>
#include <limits.h>
#include <unistd.h>
#include "libavformat/avformat.h"
#include "libavdevice/avdevice.h"
#include "libswscale/swscale.h"
#include "libavutil/opt.h"
#include "libavcodec/audioconvert.h"
#include "libavutil/audioconvert.h"
#include "libavutil/parseutils.h"
#include "libavutil/samplefmt.h"
#include "libavutil/colorspace.h"
#include "libavutil/fifo.h"
#include "libavutil/intreadwrite.h"
#include "libavutil/dict.h"
#include "libavutil/mathematics.h"
#include "libavutil/pixdesc.h"
#include "libavutil/avstring.h"
#include "libavutil/libm.h"
#include "libavformat/os_support.h"

#include "libavformat/ffm.h" // not public API

#if CONFIG_AVFILTER
# include "libavfilter/avcodec.h"
# include "libavfilter/avfilter.h"
# include "libavfilter/avfiltergraph.h"
# include "libavfilter/buffersink.h"
# include "libavfilter/vsrc_buffer.h"
#endif

#if HAVE_SYS_RESOURCE_H
#include <sys/types.h>
#include <sys/time.h>
#include <sys/resource.h>
#elif HAVE_GETPROCESSTIMES
#include <windows.h>
#endif
#if HAVE_GETPROCESSMEMORYINFO
#include <windows.h>
#include <psapi.h>
#endif

#if HAVE_SYS_SELECT_H
#include <sys/select.h>
#endif

#if HAVE_TERMIOS_H
#include <fcntl.h>
#include <sys/ioctl.h>
#include <sys/time.h>
#include <termios.h>
#elif HAVE_KBHIT
#include <conio.h>
#endif
#include <time.h>

#include "cmdutils.h"

#include "libavutil/avassert.h"

const char program_name[] = "avconv";
const int program_birth_year = 2000;

/* select an input stream for an output stream */
typedef struct StreamMap {
    int disabled;           /** 1 is this mapping is disabled by a negative map */
    int file_index;
    int stream_index;
    int sync_file_index;
    int sync_stream_index;
} StreamMap;

/**
 * select an input file for an output file
 */
typedef struct MetadataMap {
    int  file;      ///< file index
    char type;      ///< type of metadata to copy -- (g)lobal, (s)tream, (c)hapter or (p)rogram
    int  index;     ///< stream/chapter/program number
} MetadataMap;

static const OptionDef options[];

#define MAX_STREAMS 1024    /* arbitrary sanity check value */

static int frame_bits_per_raw_sample = 0;
static int video_discard = 0;
static int same_quant = 0;
static int do_deinterlace = 0;
static int intra_dc_precision = 8;
static int qp_hist = 0;

static int file_overwrite = 0;
static int do_benchmark = 0;
static int do_hex_dump = 0;
static int do_pkt_dump = 0;
static int do_pass = 0;
static const char *pass_logfilename_prefix;
static int video_sync_method= -1;
static int audio_sync_method= 0;
static float audio_drift_threshold= 0.1;
static int copy_ts= 0;
static int copy_tb= 0;
static int opt_shortest = 0;
static char *vstats_filename;
static FILE *vstats_file;
static int copy_initial_nonkeyframes = 0;

static int audio_volume = 256;

static int exit_on_error = 0;
static int using_stdin = 0;
static int run_as_daemon  = 0;
static int q_pressed = 0;
static int64_t video_size = 0;
static int64_t audio_size = 0;
static int64_t extra_size = 0;
static int nb_frames_dup = 0;
static int nb_frames_drop = 0;
static int input_sync;

static float dts_delta_threshold = 10;

static int print_stats = 1;

static uint8_t *audio_buf;
static uint8_t *audio_out;
static unsigned int allocated_audio_out_size, allocated_audio_buf_size;

static void *samples;

#define DEFAULT_PASS_LOGFILENAME_PREFIX "av2pass"

typedef struct InputStream {
    int file_index;
    AVStream *st;
    int discard;             /* true if stream data should be discarded */
    int decoding_needed;     /* true if the packets must be decoded in 'raw_fifo' */
    AVCodec *dec;

    int64_t       start;     /* time when read started */
    int64_t       next_pts;  /* synthetic pts for cases where pkt.pts
                                is not defined */
    int64_t       pts;       /* current pts */
    double ts_scale;
    int is_start;            /* is 1 at the start and after a discontinuity */
    int showed_multi_packet_warning;
    AVDictionary *opts;
} InputStream;

typedef struct InputFile {
    AVFormatContext *ctx;
    int eof_reached;      /* true if eof reached */
    int ist_index;        /* index of first stream in ist_table */
    int buffer_size;      /* current total buffer size */
    int64_t ts_offset;
    int nb_streams;       /* number of stream that avconv is aware of; may be different
                             from ctx.nb_streams if new streams appear during av_read_frame() */
    int rate_emu;
} InputFile;

typedef struct OutputStream {
    int file_index;          /* file index */
    int index;               /* stream index in the output file */
    int source_index;        /* InputStream index */
    AVStream *st;            /* stream in the output file */
    int encoding_needed;     /* true if encoding needed for this stream */
    int frame_number;
    /* input pts and corresponding output pts
       for A/V sync */
    //double sync_ipts;        /* dts from the AVPacket of the demuxer in second units */
    struct InputStream *sync_ist; /* input stream to sync against */
    int64_t sync_opts;       /* output frame counter, could be changed to some true timestamp */ //FIXME look at frame_number
    AVBitStreamFilterContext *bitstream_filters;
    AVCodec *enc;
    int64_t max_frames;

    /* video only */
    int video_resample;
    AVFrame resample_frame;              /* temporary frame for image resampling */
    struct SwsContext *img_resample_ctx; /* for image resampling */
    int resample_height;
    int resample_width;
    int resample_pix_fmt;
    AVRational frame_rate;
    int force_fps;
    int top_field_first;

    float frame_aspect_ratio;

    /* forced key frames */
    int64_t *forced_kf_pts;
    int forced_kf_count;
    int forced_kf_index;

    /* audio only */
    int audio_resample;
    ReSampleContext *resample; /* for audio resampling */
    int resample_sample_fmt;
    int resample_channels;
    int resample_sample_rate;
    int reformat_pair;
    AVAudioConvert *reformat_ctx;
    AVFifoBuffer *fifo;     /* for compression: one audio fifo per codec */
    FILE *logfile;

#if CONFIG_AVFILTER
    AVFilterContext *output_video_filter;
    AVFilterContext *input_video_filter;
    AVFilterBufferRef *picref;
    char *avfilter;
    AVFilterGraph *graph;
#endif

   int64_t sws_flags;
   AVDictionary *opts;
   int is_past_recording_time;
} OutputStream;

#if HAVE_TERMIOS_H

/* init terminal so that we can grab keys */
static struct termios oldtty;
#endif

typedef struct OutputFile {
    AVFormatContext *ctx;
    AVDictionary *opts;
    int ost_index;       /* index of the first stream in output_streams */
    int64_t recording_time; /* desired length of the resulting file in microseconds */
    int64_t start_time;     /* start time in microseconds */
    uint64_t limit_filesize;
} OutputFile;

static InputStream *input_streams = NULL;
static int         nb_input_streams = 0;
static InputFile   *input_files   = NULL;
static int         nb_input_files   = 0;

static OutputStream *output_streams = NULL;
static int        nb_output_streams = 0;
static OutputFile   *output_files   = NULL;
static int        nb_output_files   = 0;

typedef struct OptionsContext {
    /* input/output options */
    int64_t start_time;
    const char *format;

    SpecifierOpt *codec_names;
    int        nb_codec_names;
    SpecifierOpt *audio_channels;
    int        nb_audio_channels;
    SpecifierOpt *audio_sample_rate;
    int        nb_audio_sample_rate;
    SpecifierOpt *frame_rates;
    int        nb_frame_rates;
    SpecifierOpt *frame_sizes;
    int        nb_frame_sizes;
    SpecifierOpt *frame_pix_fmts;
    int        nb_frame_pix_fmts;

    /* input options */
    int64_t input_ts_offset;
    int rate_emu;

    SpecifierOpt *ts_scale;
    int        nb_ts_scale;

    /* output options */
    StreamMap *stream_maps;
    int     nb_stream_maps;
    /* first item specifies output metadata, second is input */
    MetadataMap (*meta_data_maps)[2];
    int nb_meta_data_maps;
    int metadata_global_manual;
    int metadata_streams_manual;
    int metadata_chapters_manual;

    int chapters_input_file;

    int64_t recording_time;
    uint64_t limit_filesize;
    float mux_preload;
    float mux_max_delay;

    int video_disable;
    int audio_disable;
    int subtitle_disable;
    int data_disable;

    /* indexed by output file stream index */
    int   *streamid_map;
    int nb_streamid_map;

    SpecifierOpt *metadata;
    int        nb_metadata;
    SpecifierOpt *max_frames;
    int        nb_max_frames;
    SpecifierOpt *bitstream_filters;
    int        nb_bitstream_filters;
    SpecifierOpt *codec_tags;
    int        nb_codec_tags;
    SpecifierOpt *sample_fmts;
    int        nb_sample_fmts;
    SpecifierOpt *qscale;
    int        nb_qscale;
    SpecifierOpt *forced_key_frames;
    int        nb_forced_key_frames;
    SpecifierOpt *force_fps;
    int        nb_force_fps;
    SpecifierOpt *frame_aspect_ratios;
    int        nb_frame_aspect_ratios;
    SpecifierOpt *rc_overrides;
    int        nb_rc_overrides;
    SpecifierOpt *intra_matrices;
    int        nb_intra_matrices;
    SpecifierOpt *inter_matrices;
    int        nb_inter_matrices;
    SpecifierOpt *top_field_first;
    int        nb_top_field_first;
#if CONFIG_AVFILTER
    SpecifierOpt *filters;
    int        nb_filters;
#endif
} OptionsContext;

#define MATCH_PER_STREAM_OPT(name, type, outvar, fmtctx, st)\
{\
    int i, ret;\
    for (i = 0; i < o->nb_ ## name; i++) {\
        char *spec = o->name[i].specifier;\
        if ((ret = check_stream_specifier(fmtctx, st, spec)) > 0)\
            outvar = o->name[i].u.type;\
        else if (ret < 0)\
            exit_program(1);\
    }\
}

static void reset_options(OptionsContext *o)
{
    const OptionDef *po = options;

    /* all OPT_SPEC and OPT_STRING can be freed in generic way */
    while (po->name) {
        void *dst = (uint8_t*)o + po->u.off;

        if (po->flags & OPT_SPEC) {
            SpecifierOpt **so = dst;
            int i, *count = (int*)(so + 1);
            for (i = 0; i < *count; i++) {
                av_freep(&(*so)[i].specifier);
                if (po->flags & OPT_STRING)
                    av_freep(&(*so)[i].u.str);
            }
            av_freep(so);
            *count = 0;
        } else if (po->flags & OPT_OFFSET && po->flags & OPT_STRING)
            av_freep(dst);
        po++;
    }

    av_freep(&o->stream_maps);
    av_freep(&o->meta_data_maps);
    av_freep(&o->streamid_map);

    memset(o, 0, sizeof(*o));

    o->mux_preload    = 0.5;
    o->mux_max_delay  = 0.7;
    o->recording_time = INT64_MAX;
    o->limit_filesize = UINT64_MAX;
    o->chapters_input_file = INT_MAX;

    uninit_opts();
    init_opts();
}

#if CONFIG_AVFILTER

static int configure_video_filters(InputStream *ist, OutputStream *ost)
{
    AVFilterContext *last_filter, *filter;
    /** filter graph containing all filters including input & output */
    AVCodecContext *codec = ost->st->codec;
    AVCodecContext *icodec = ist->st->codec;
    enum PixelFormat pix_fmts[] = { codec->pix_fmt, PIX_FMT_NONE };
    AVBufferSinkParams *buffersink_params = av_buffersink_params_alloc();
    AVRational sample_aspect_ratio;
    char args[255];
    int ret;

    ost->graph = avfilter_graph_alloc();

    if (ist->st->sample_aspect_ratio.num){
        sample_aspect_ratio = ist->st->sample_aspect_ratio;
    }else
        sample_aspect_ratio = ist->st->codec->sample_aspect_ratio;

    snprintf(args, 255, "%d:%d:%d:%d:%d:%d:%d", ist->st->codec->width,
             ist->st->codec->height, ist->st->codec->pix_fmt, 1, AV_TIME_BASE,
             sample_aspect_ratio.num, sample_aspect_ratio.den);

    ret = avfilter_graph_create_filter(&ost->input_video_filter, avfilter_get_by_name("buffer"),
                                       "src", args, NULL, ost->graph);
    if (ret < 0)
        return ret;
#if FF_API_OLD_VSINK_API
    ret = avfilter_graph_create_filter(&ost->output_video_filter, avfilter_get_by_name("buffersink"),
                                       "out", NULL, pix_fmts, ost->graph);
#else
    buffersink_params->pixel_fmts = pix_fmts;
    ret = avfilter_graph_create_filter(&ost->output_video_filter, avfilter_get_by_name("buffersink"),
                                       "out", NULL, buffersink_params, ost->graph);
#endif
    av_freep(&buffersink_params);
    if (ret < 0)
        return ret;
    last_filter = ost->input_video_filter;

    if (codec->width  != icodec->width || codec->height != icodec->height) {
        snprintf(args, 255, "%d:%d:flags=0x%X",
                 codec->width,
                 codec->height,
                 (unsigned)ost->sws_flags);
        if ((ret = avfilter_graph_create_filter(&filter, avfilter_get_by_name("scale"),
                                                NULL, args, NULL, ost->graph)) < 0)
            return ret;
        if ((ret = avfilter_link(last_filter, 0, filter, 0)) < 0)
            return ret;
        last_filter = filter;
    }

    snprintf(args, sizeof(args), "flags=0x%X", (unsigned)ost->sws_flags);
    ost->graph->scale_sws_opts = av_strdup(args);

    if (ost->avfilter) {
        AVFilterInOut *outputs = avfilter_inout_alloc();
        AVFilterInOut *inputs  = avfilter_inout_alloc();

        outputs->name    = av_strdup("in");
        outputs->filter_ctx = last_filter;
        outputs->pad_idx = 0;
        outputs->next    = NULL;

        inputs->name    = av_strdup("out");
        inputs->filter_ctx = ost->output_video_filter;
        inputs->pad_idx = 0;
        inputs->next    = NULL;

        if ((ret = avfilter_graph_parse(ost->graph, ost->avfilter, &inputs, &outputs, NULL)) < 0)
            return ret;
        av_freep(&ost->avfilter);
    } else {
        if ((ret = avfilter_link(last_filter, 0, ost->output_video_filter, 0)) < 0)
            return ret;
    }

    if ((ret = avfilter_graph_config(ost->graph, NULL)) < 0)
        return ret;

    codec->width  = ost->output_video_filter->inputs[0]->w;
    codec->height = ost->output_video_filter->inputs[0]->h;
    codec->sample_aspect_ratio = ost->st->sample_aspect_ratio =
        ost->frame_aspect_ratio ? // overridden by the -aspect cli option
        av_d2q(ost->frame_aspect_ratio*codec->height/codec->width, 255) :
        ost->output_video_filter->inputs[0]->sample_aspect_ratio;

    return 0;
}
#endif /* CONFIG_AVFILTER */

static void term_exit(void)
{
    av_log(NULL, AV_LOG_QUIET, "%s", "");
#if HAVE_TERMIOS_H
    if(!run_as_daemon)
        tcsetattr (0, TCSANOW, &oldtty);
#endif
}

static volatile int received_sigterm = 0;

static void
sigterm_handler(int sig)
{
    received_sigterm = sig;
    q_pressed++;
    term_exit();
}

static void term_init(void)
{
#if HAVE_TERMIOS_H
    if(!run_as_daemon){
    struct termios tty;

    tcgetattr (0, &tty);
    oldtty = tty;
    atexit(term_exit);

    tty.c_iflag &= ~(IGNBRK|BRKINT|PARMRK|ISTRIP
                          |INLCR|IGNCR|ICRNL|IXON);
    tty.c_oflag |= OPOST;
    tty.c_lflag &= ~(ECHO|ECHONL|ICANON|IEXTEN);
    tty.c_cflag &= ~(CSIZE|PARENB);
    tty.c_cflag |= CS8;
    tty.c_cc[VMIN] = 1;
    tty.c_cc[VTIME] = 0;

    tcsetattr (0, TCSANOW, &tty);
    signal(SIGQUIT, sigterm_handler); /* Quit (POSIX).  */
    }
#endif

    signal(SIGINT , sigterm_handler); /* Interrupt (ANSI).  */
    signal(SIGTERM, sigterm_handler); /* Termination (ANSI).  */
#ifdef SIGXCPU
    signal(SIGXCPU, sigterm_handler);
#endif
}

/* read a key without blocking */
static int read_key(void)
{
#if HAVE_TERMIOS_H
    int n = 1;
    unsigned char ch;
    struct timeval tv;
    fd_set rfds;

    if(run_as_daemon)
        return -1;

    FD_ZERO(&rfds);
    FD_SET(0, &rfds);
    tv.tv_sec = 0;
    tv.tv_usec = 0;
    n = select(1, &rfds, NULL, NULL, &tv);
    if (n > 0) {
        n = read(0, &ch, 1);
        if (n == 1)
            return ch;

        return n;
    }
#elif HAVE_KBHIT
    if(kbhit())
        return(getch());
#endif
    return -1;
}

static int decode_interrupt_cb(void)
{
    q_pressed += read_key() == 'q';
    return q_pressed > 1;
}

void exit_program(int ret)
{
    int i;

    /* close files */
    for(i=0;i<nb_output_files;i++) {
        AVFormatContext *s = output_files[i].ctx;
        if (!(s->oformat->flags & AVFMT_NOFILE) && s->pb)
            avio_close(s->pb);
        avformat_free_context(s);
        av_dict_free(&output_files[i].opts);
    }
    for(i=0;i<nb_input_files;i++) {
        av_close_input_file(input_files[i].ctx);
    }
    for (i = 0; i < nb_input_streams; i++)
        av_dict_free(&input_streams[i].opts);

    if (vstats_file)
        fclose(vstats_file);
    av_free(vstats_filename);

    av_freep(&input_streams);
    av_freep(&input_files);
    av_freep(&output_streams);
    av_freep(&output_files);

    uninit_opts();
    av_free(audio_buf);
    av_free(audio_out);
    allocated_audio_buf_size= allocated_audio_out_size= 0;
    av_free(samples);

#if CONFIG_AVFILTER
    avfilter_uninit();
#endif

    if (received_sigterm) {
        av_log(NULL, AV_LOG_INFO, "Received signal %d: terminating.\n",
               (int) received_sigterm);
        exit (255);
    }

    exit(ret); /* not all OS-es handle main() return value */
}

static void assert_avoptions(AVDictionary *m)
{
    AVDictionaryEntry *t;
    if ((t = av_dict_get(m, "", NULL, AV_DICT_IGNORE_SUFFIX))) {
        av_log(NULL, AV_LOG_FATAL, "Option %s not found.\n", t->key);
        exit_program(1);
    }
}

static void assert_codec_experimental(AVCodecContext *c, int encoder)
{
    const char *codec_string = encoder ? "encoder" : "decoder";
    AVCodec *codec;
    if (c->codec->capabilities & CODEC_CAP_EXPERIMENTAL &&
        c->strict_std_compliance > FF_COMPLIANCE_EXPERIMENTAL) {
        av_log(NULL, AV_LOG_FATAL, "%s '%s' is experimental and might produce bad "
                "results.\nAdd '-strict experimental' if you want to use it.\n",
                codec_string, c->codec->name);
        codec = encoder ? avcodec_find_encoder(c->codec->id) : avcodec_find_decoder(c->codec->id);
        if (!(codec->capabilities & CODEC_CAP_EXPERIMENTAL))
            av_log(NULL, AV_LOG_FATAL, "Or use the non experimental %s '%s'.\n",
                   codec_string, codec->name);
        exit_program(1);
    }
}

static void choose_sample_fmt(AVStream *st, AVCodec *codec)
{
    if(codec && codec->sample_fmts){
        const enum AVSampleFormat *p= codec->sample_fmts;
        for(; *p!=-1; p++){
            if(*p == st->codec->sample_fmt)
                break;
        }
        if (*p == -1) {
            if((codec->capabilities & CODEC_CAP_LOSSLESS) && av_get_sample_fmt_name(st->codec->sample_fmt) > av_get_sample_fmt_name(codec->sample_fmts[0]))
                av_log(NULL, AV_LOG_ERROR, "Convertion will not be lossless'\n");
            if(av_get_sample_fmt_name(st->codec->sample_fmt))
            av_log(NULL, AV_LOG_WARNING,
                   "Incompatible sample format '%s' for codec '%s', auto-selecting format '%s'\n",
                   av_get_sample_fmt_name(st->codec->sample_fmt),
                   codec->name,
                   av_get_sample_fmt_name(codec->sample_fmts[0]));
            st->codec->sample_fmt = codec->sample_fmts[0];
        }
    }
}

static void choose_sample_rate(AVStream *st, AVCodec *codec)
{
    if(codec && codec->supported_samplerates){
        const int *p= codec->supported_samplerates;
        int best=0;
        int best_dist=INT_MAX;
        for(; *p; p++){
            int dist= abs(st->codec->sample_rate - *p);
            if(dist < best_dist){
                best_dist= dist;
                best= *p;
            }
        }
        if(best_dist){
            av_log(st->codec, AV_LOG_WARNING, "Requested sampling rate unsupported using closest supported (%d)\n", best);
        }
        st->codec->sample_rate= best;
    }
}

static void choose_pixel_fmt(AVStream *st, AVCodec *codec)
{
    if(codec && codec->pix_fmts){
        const enum PixelFormat *p= codec->pix_fmts;
        if(st->codec->strict_std_compliance <= FF_COMPLIANCE_UNOFFICIAL){
            if(st->codec->codec_id==CODEC_ID_MJPEG){
                p= (const enum PixelFormat[]){PIX_FMT_YUVJ420P, PIX_FMT_YUVJ422P, PIX_FMT_YUV420P, PIX_FMT_YUV422P, PIX_FMT_NONE};
            }else if(st->codec->codec_id==CODEC_ID_LJPEG){
                p= (const enum PixelFormat[]){PIX_FMT_YUVJ420P, PIX_FMT_YUVJ422P, PIX_FMT_YUVJ444P, PIX_FMT_YUV420P, PIX_FMT_YUV422P, PIX_FMT_YUV444P, PIX_FMT_BGRA, PIX_FMT_NONE};
            }
        }
        for(; *p!=-1; p++){
            if(*p == st->codec->pix_fmt)
                break;
        }
        if (*p == -1) {
            if(st->codec->pix_fmt != PIX_FMT_NONE)
                av_log(NULL, AV_LOG_WARNING,
                        "Incompatible pixel format '%s' for codec '%s', auto-selecting format '%s'\n",
                        av_pix_fmt_descriptors[st->codec->pix_fmt].name,
                        codec->name,
                        av_pix_fmt_descriptors[codec->pix_fmts[0]].name);
            st->codec->pix_fmt = codec->pix_fmts[0];
        }
    }
}

static double
get_sync_ipts(const OutputStream *ost)
{
    const InputStream *ist = ost->sync_ist;
    OutputFile *of = &output_files[ost->file_index];
    return (double)(ist->pts - of->start_time)/AV_TIME_BASE;
}

static void write_frame(AVFormatContext *s, AVPacket *pkt, AVCodecContext *avctx, AVBitStreamFilterContext *bsfc){
    int ret;

    while(bsfc){
        AVPacket new_pkt= *pkt;
        int a= av_bitstream_filter_filter(bsfc, avctx, NULL,
                                          &new_pkt.data, &new_pkt.size,
                                          pkt->data, pkt->size,
                                          pkt->flags & AV_PKT_FLAG_KEY);
        if(a>0){
            av_free_packet(pkt);
            new_pkt.destruct= av_destruct_packet;
        } else if(a<0){
            av_log(NULL, AV_LOG_ERROR, "%s failed for stream %d, codec %s",
                   bsfc->filter->name, pkt->stream_index,
                   avctx->codec ? avctx->codec->name : "copy");
            print_error("", a);
            if (exit_on_error)
                exit_program(1);
        }
        *pkt= new_pkt;

        bsfc= bsfc->next;
    }

    ret= av_interleaved_write_frame(s, pkt);
    if(ret < 0){
        print_error("av_interleaved_write_frame()", ret);
        exit_program(1);
    }
}

static void do_audio_out(AVFormatContext *s,
                         OutputStream *ost,
                         InputStream *ist,
                         unsigned char *buf, int size)
{
    uint8_t *buftmp;
    int64_t audio_out_size, audio_buf_size;
    int64_t allocated_for_size= size;

    int size_out, frame_bytes, ret, resample_changed;
    AVCodecContext *enc= ost->st->codec;
    AVCodecContext *dec= ist->st->codec;
    int osize = av_get_bytes_per_sample(enc->sample_fmt);
    int isize = av_get_bytes_per_sample(dec->sample_fmt);
    const int coded_bps = av_get_bits_per_sample(enc->codec->id);

need_realloc:
    audio_buf_size= (allocated_for_size + isize*dec->channels - 1) / (isize*dec->channels);
    audio_buf_size= (audio_buf_size*enc->sample_rate + dec->sample_rate) / dec->sample_rate;
    audio_buf_size= audio_buf_size*2 + 10000; //safety factors for the deprecated resampling API
    audio_buf_size= FFMAX(audio_buf_size, enc->frame_size);
    audio_buf_size*= osize*enc->channels;

    audio_out_size= FFMAX(audio_buf_size, enc->frame_size * osize * enc->channels);
    if(coded_bps > 8*osize)
        audio_out_size= audio_out_size * coded_bps / (8*osize);
    audio_out_size += FF_MIN_BUFFER_SIZE;

    if(audio_out_size > INT_MAX || audio_buf_size > INT_MAX){
        av_log(NULL, AV_LOG_FATAL, "Buffer sizes too large\n");
        exit_program(1);
    }

    av_fast_malloc(&audio_buf, &allocated_audio_buf_size, audio_buf_size);
    av_fast_malloc(&audio_out, &allocated_audio_out_size, audio_out_size);
    if (!audio_buf || !audio_out){
        av_log(NULL, AV_LOG_FATAL, "Out of memory in do_audio_out\n");
        exit_program(1);
    }

    if (enc->channels != dec->channels)
        ost->audio_resample = 1;

    resample_changed = ost->resample_sample_fmt  != dec->sample_fmt ||
                       ost->resample_channels    != dec->channels   ||
                       ost->resample_sample_rate != dec->sample_rate;

    if ((ost->audio_resample && !ost->resample) || resample_changed) {
        if (resample_changed) {
            av_log(NULL, AV_LOG_INFO, "Input stream #%d.%d frame changed from rate:%d fmt:%s ch:%d to rate:%d fmt:%s ch:%d\n",
                   ist->file_index, ist->st->index,
                   ost->resample_sample_rate, av_get_sample_fmt_name(ost->resample_sample_fmt), ost->resample_channels,
                   dec->sample_rate, av_get_sample_fmt_name(dec->sample_fmt), dec->channels);
            ost->resample_sample_fmt  = dec->sample_fmt;
            ost->resample_channels    = dec->channels;
            ost->resample_sample_rate = dec->sample_rate;
            if (ost->resample)
                audio_resample_close(ost->resample);
        }
        /* if audio_sync_method is >1 the resampler is needed for audio drift compensation */
        if (audio_sync_method <= 1 &&
            ost->resample_sample_fmt  == enc->sample_fmt &&
            ost->resample_channels    == enc->channels   &&
            ost->resample_sample_rate == enc->sample_rate) {
            ost->resample = NULL;
            ost->audio_resample = 0;
        } else {
            if (dec->sample_fmt != AV_SAMPLE_FMT_S16)
                av_log(NULL, AV_LOG_WARNING, "Using s16 intermediate sample format for resampling\n");
            ost->resample = av_audio_resample_init(enc->channels,    dec->channels,
                                                   enc->sample_rate, dec->sample_rate,
                                                   enc->sample_fmt,  dec->sample_fmt,
                                                   16, 10, 0, 0.8);
            if (!ost->resample) {
                av_log(NULL, AV_LOG_FATAL, "Can not resample %d channels @ %d Hz to %d channels @ %d Hz\n",
                       dec->channels, dec->sample_rate,
                       enc->channels, enc->sample_rate);
                exit_program(1);
            }
        }
    }

#define MAKE_SFMT_PAIR(a,b) ((a)+AV_SAMPLE_FMT_NB*(b))
    if (!ost->audio_resample && dec->sample_fmt!=enc->sample_fmt &&
        MAKE_SFMT_PAIR(enc->sample_fmt,dec->sample_fmt)!=ost->reformat_pair) {
        if (ost->reformat_ctx)
            av_audio_convert_free(ost->reformat_ctx);
        ost->reformat_ctx = av_audio_convert_alloc(enc->sample_fmt, 1,
                                                   dec->sample_fmt, 1, NULL, 0);
        if (!ost->reformat_ctx) {
            av_log(NULL, AV_LOG_FATAL, "Cannot convert %s sample format to %s sample format\n",
                   av_get_sample_fmt_name(dec->sample_fmt),
                   av_get_sample_fmt_name(enc->sample_fmt));
            exit_program(1);
        }
        ost->reformat_pair=MAKE_SFMT_PAIR(enc->sample_fmt,dec->sample_fmt);
    }

    if(audio_sync_method){
        double delta = get_sync_ipts(ost) * enc->sample_rate - ost->sync_opts
                - av_fifo_size(ost->fifo)/(enc->channels * 2);
        double idelta= delta*dec->sample_rate / enc->sample_rate;
        int byte_delta= ((int)idelta)*2*dec->channels;

        //FIXME resample delay
        if(fabs(delta) > 50){
            if(ist->is_start || fabs(delta) > audio_drift_threshold*enc->sample_rate){
                if(byte_delta < 0){
                    byte_delta= FFMAX(byte_delta, -size);
                    size += byte_delta;
                    buf  -= byte_delta;
                    av_log(NULL, AV_LOG_VERBOSE, "discarding %d audio samples\n", (int)-delta);
                    if(!size)
                        return;
                    ist->is_start=0;
                }else{
                    static uint8_t *input_tmp= NULL;
                    input_tmp= av_realloc(input_tmp, byte_delta + size);

                    if(byte_delta > allocated_for_size - size){
                        allocated_for_size= byte_delta + (int64_t)size;
                        goto need_realloc;
                    }
                    ist->is_start=0;

                    memset(input_tmp, 0, byte_delta);
                    memcpy(input_tmp + byte_delta, buf, size);
                    buf= input_tmp;
                    size += byte_delta;
                    av_log(NULL, AV_LOG_VERBOSE, "adding %d audio samples of silence\n", (int)delta);
                }
            }else if(audio_sync_method>1){
                int comp= av_clip(delta, -audio_sync_method, audio_sync_method);
                av_assert0(ost->audio_resample);
                av_log(NULL, AV_LOG_VERBOSE, "compensating audio timestamp drift:%f compensation:%d in:%d\n",
                       delta, comp, enc->sample_rate);
//                fprintf(stderr, "drift:%f len:%d opts:%"PRId64" ipts:%"PRId64" fifo:%d\n", delta, -1, ost->sync_opts, (int64_t)(get_sync_ipts(ost) * enc->sample_rate), av_fifo_size(ost->fifo)/(ost->st->codec->channels * 2));
                av_resample_compensate(*(struct AVResampleContext**)ost->resample, comp, enc->sample_rate);
            }
        }
    }else
        ost->sync_opts= lrintf(get_sync_ipts(ost) * enc->sample_rate)
                        - av_fifo_size(ost->fifo)/(enc->channels * 2); //FIXME wrong

    if (ost->audio_resample) {
        buftmp = audio_buf;
        size_out = audio_resample(ost->resample,
                                  (short *)buftmp, (short *)buf,
                                  size / (dec->channels * isize));
        size_out = size_out * enc->channels * osize;
    } else {
        buftmp = buf;
        size_out = size;
    }

    if (!ost->audio_resample && dec->sample_fmt!=enc->sample_fmt) {
        const void *ibuf[6]= {buftmp};
        void *obuf[6]= {audio_buf};
        int istride[6]= {isize};
        int ostride[6]= {osize};
        int len= size_out/istride[0];
        if (av_audio_convert(ost->reformat_ctx, obuf, ostride, ibuf, istride, len)<0) {
            printf("av_audio_convert() failed\n");
            if (exit_on_error)
                exit_program(1);
            return;
        }
        buftmp = audio_buf;
        size_out = len*osize;
    }

    /* now encode as many frames as possible */
    if (enc->frame_size > 1) {
        /* output resampled raw samples */
        if (av_fifo_realloc2(ost->fifo, av_fifo_size(ost->fifo) + size_out) < 0) {
            av_log(NULL, AV_LOG_FATAL, "av_fifo_realloc2() failed\n");
            exit_program(1);
        }
        av_fifo_generic_write(ost->fifo, buftmp, size_out, NULL);

        frame_bytes = enc->frame_size * osize * enc->channels;

        while (av_fifo_size(ost->fifo) >= frame_bytes) {
            AVPacket pkt;
            av_init_packet(&pkt);

            av_fifo_generic_read(ost->fifo, audio_buf, frame_bytes, NULL);

            //FIXME pass ost->sync_opts as AVFrame.pts in avcodec_encode_audio()

            ret = avcodec_encode_audio(enc, audio_out, audio_out_size,
                                       (short *)audio_buf);
            if (ret < 0) {
                av_log(NULL, AV_LOG_FATAL, "Audio encoding failed\n");
                exit_program(1);
            }
            audio_size += ret;
            pkt.stream_index= ost->index;
            pkt.data= audio_out;
            pkt.size= ret;
            if(enc->coded_frame && enc->coded_frame->pts != AV_NOPTS_VALUE)
                pkt.pts= av_rescale_q(enc->coded_frame->pts, enc->time_base, ost->st->time_base);
            pkt.flags |= AV_PKT_FLAG_KEY;
            write_frame(s, &pkt, enc, ost->bitstream_filters);

            ost->sync_opts += enc->frame_size;
        }
    } else {
        AVPacket pkt;
        av_init_packet(&pkt);

        ost->sync_opts += size_out / (osize * enc->channels);

        /* output a pcm frame */
        /* determine the size of the coded buffer */
        size_out /= osize;
        if (coded_bps)
            size_out = size_out*coded_bps/8;

        if(size_out > audio_out_size){
            av_log(NULL, AV_LOG_FATAL, "Internal error, buffer size too small\n");
            exit_program(1);
        }

        //FIXME pass ost->sync_opts as AVFrame.pts in avcodec_encode_audio()
        ret = avcodec_encode_audio(enc, audio_out, size_out,
                                   (short *)buftmp);
        if (ret < 0) {
            av_log(NULL, AV_LOG_FATAL, "Audio encoding failed\n");
            exit_program(1);
        }
        audio_size += ret;
        pkt.stream_index= ost->index;
        pkt.data= audio_out;
        pkt.size= ret;
        if(enc->coded_frame && enc->coded_frame->pts != AV_NOPTS_VALUE)
            pkt.pts= av_rescale_q(enc->coded_frame->pts, enc->time_base, ost->st->time_base);
        pkt.flags |= AV_PKT_FLAG_KEY;
        write_frame(s, &pkt, enc, ost->bitstream_filters);
    }
}

static void pre_process_video_frame(InputStream *ist, AVPicture *picture, void **bufp)
{
    AVCodecContext *dec;
    AVPicture *picture2;
    AVPicture picture_tmp;
    uint8_t *buf = 0;

    dec = ist->st->codec;

    /* deinterlace : must be done before any resize */
    if (do_deinterlace) {
        int size;

        /* create temporary picture */
        size = avpicture_get_size(dec->pix_fmt, dec->width, dec->height);
        buf = av_malloc(size);
        if (!buf)
            return;

        picture2 = &picture_tmp;
        avpicture_fill(picture2, buf, dec->pix_fmt, dec->width, dec->height);

        if(avpicture_deinterlace(picture2, picture,
                                 dec->pix_fmt, dec->width, dec->height) < 0) {
            /* if error, do not deinterlace */
            av_log(NULL, AV_LOG_WARNING, "Deinterlacing failed\n");
            av_free(buf);
            buf = NULL;
            picture2 = picture;
        }
    } else {
        picture2 = picture;
    }

    if (picture != picture2)
        *picture = *picture2;
    *bufp = buf;
}

static void do_subtitle_out(AVFormatContext *s,
                            OutputStream *ost,
                            InputStream *ist,
                            AVSubtitle *sub,
                            int64_t pts)
{
    static uint8_t *subtitle_out = NULL;
    int subtitle_out_max_size = 1024 * 1024;
    int subtitle_out_size, nb, i;
    AVCodecContext *enc;
    AVPacket pkt;

    if (pts == AV_NOPTS_VALUE) {
        av_log(NULL, AV_LOG_ERROR, "Subtitle packets must have a pts\n");
        if (exit_on_error)
            exit_program(1);
        return;
    }

    enc = ost->st->codec;

    if (!subtitle_out) {
        subtitle_out = av_malloc(subtitle_out_max_size);
    }

    /* Note: DVB subtitle need one packet to draw them and one other
       packet to clear them */
    /* XXX: signal it in the codec context ? */
    if (enc->codec_id == CODEC_ID_DVB_SUBTITLE)
        nb = 2;
    else
        nb = 1;

    for(i = 0; i < nb; i++) {
        sub->pts = av_rescale_q(pts, ist->st->time_base, AV_TIME_BASE_Q);
        // start_display_time is required to be 0
        sub->pts              += av_rescale_q(sub->start_display_time, (AVRational){1, 1000}, AV_TIME_BASE_Q);
        sub->end_display_time -= sub->start_display_time;
        sub->start_display_time = 0;
        subtitle_out_size = avcodec_encode_subtitle(enc, subtitle_out,
                                                    subtitle_out_max_size, sub);
        if (subtitle_out_size < 0) {
            av_log(NULL, AV_LOG_FATAL, "Subtitle encoding failed\n");
            exit_program(1);
        }

        av_init_packet(&pkt);
        pkt.stream_index = ost->index;
        pkt.data = subtitle_out;
        pkt.size = subtitle_out_size;
        pkt.pts = av_rescale_q(sub->pts, AV_TIME_BASE_Q, ost->st->time_base);
        if (enc->codec_id == CODEC_ID_DVB_SUBTITLE) {
            /* XXX: the pts correction is handled here. Maybe handling
               it in the codec would be better */
            if (i == 0)
                pkt.pts += 90 * sub->start_display_time;
            else
                pkt.pts += 90 * sub->end_display_time;
        }
        write_frame(s, &pkt, ost->st->codec, ost->bitstream_filters);
    }
}

static int bit_buffer_size= 1024*256;
static uint8_t *bit_buffer= NULL;

static void do_video_resample(OutputStream *ost,
                              InputStream *ist,
                              AVFrame *in_picture,
                              AVFrame **out_picture)
{
    int resample_changed = 0;
    AVCodecContext *dec = ist->st->codec;
    AVCodecContext *enc = ost->st->codec;
    *out_picture = in_picture;

    resample_changed = ost->resample_width   != dec->width  ||
                       ost->resample_height  != dec->height ||
                       ost->resample_pix_fmt != dec->pix_fmt;

#if !CONFIG_AVFILTER
    if (resample_changed) {
        av_log(NULL, AV_LOG_INFO,
               "Input stream #%d.%d frame changed from size:%dx%d fmt:%s to size:%dx%d fmt:%s\n",
               ist->file_index, ist->st->index,
               ost->resample_width, ost->resample_height, av_get_pix_fmt_name(ost->resample_pix_fmt),
               dec->width         , dec->height         , av_get_pix_fmt_name(dec->pix_fmt));
        ost->resample_width   = dec->width;
        ost->resample_height  = dec->height;
        ost->resample_pix_fmt = dec->pix_fmt;
    }

    ost->video_resample = dec->width   != enc->width  ||
                          dec->height  != enc->height ||
                          dec->pix_fmt != enc->pix_fmt;

    if (ost->video_resample) {
        *out_picture = &ost->resample_frame;
        if (!ost->img_resample_ctx || resample_changed) {
            /* initialize the destination picture */
            if (!ost->resample_frame.data[0]) {
                avcodec_get_frame_defaults(&ost->resample_frame);
                if (avpicture_alloc((AVPicture *)&ost->resample_frame, enc->pix_fmt,
                                    enc->width, enc->height)) {
                    fprintf(stderr, "Cannot allocate temp picture, check pix fmt\n");
                    exit_program(1);
                }
            }
            /* initialize a new scaler context */
            sws_freeContext(ost->img_resample_ctx);
            ost->img_resample_ctx = sws_getContext(dec->width, dec->height, dec->pix_fmt,
                                                   enc->width, enc->height, enc->pix_fmt,
                                                   ost->sws_flags, NULL, NULL, NULL);
            if (ost->img_resample_ctx == NULL) {
                av_log(NULL, AV_LOG_FATAL, "Cannot get resampling context\n");
                exit_program(1);
            }
        }
        sws_scale(ost->img_resample_ctx, in_picture->data, in_picture->linesize,
              0, ost->resample_height, (*out_picture)->data, (*out_picture)->linesize);
    }
#else
    if (resample_changed) {
        avfilter_graph_free(&ost->graph);
        if (configure_video_filters(ist, ost)) {
            av_log(NULL, AV_LOG_FATAL, "Error reinitializing filters!\n");
            exit_program(1);
        }
    }
#endif
    if (resample_changed) {
        ost->resample_width   = dec->width;
        ost->resample_height  = dec->height;
        ost->resample_pix_fmt = dec->pix_fmt;
    }
}


static void do_video_out(AVFormatContext *s,
                         OutputStream *ost,
                         InputStream *ist,
                         AVFrame *in_picture,
                         int *frame_size, float quality)
{
    int nb_frames, i, ret, format_video_sync;
    AVFrame *final_picture;
    AVCodecContext *enc;
    double sync_ipts;

    enc = ost->st->codec;

    sync_ipts = get_sync_ipts(ost) / av_q2d(enc->time_base);

    /* by default, we output a single frame */
    nb_frames = 1;

    *frame_size = 0;

    format_video_sync = video_sync_method;
    if (format_video_sync < 0)
        format_video_sync = (s->oformat->flags & AVFMT_VARIABLE_FPS) ? 2 : 1;

    if (format_video_sync) {
        double vdelta = sync_ipts - ost->sync_opts;
        //FIXME set to 0.5 after we fix some dts/pts bugs like in avidec.c
        if (vdelta < -1.1)
            nb_frames = 0;
        else if (format_video_sync == 2) {
            if(vdelta<=-0.6){
                nb_frames=0;
            }else if(vdelta>0.6)
                ost->sync_opts= lrintf(sync_ipts);
        }else if (vdelta > 1.1)
            nb_frames = lrintf(vdelta);
//fprintf(stderr, "vdelta:%f, ost->sync_opts:%"PRId64", ost->sync_ipts:%f nb_frames:%d\n", vdelta, ost->sync_opts, get_sync_ipts(ost), nb_frames);
        if (nb_frames == 0){
            ++nb_frames_drop;
            av_log(NULL, AV_LOG_VERBOSE, "*** drop!\n");
        }else if (nb_frames > 1) {
            nb_frames_dup += nb_frames - 1;
            av_log(NULL, AV_LOG_VERBOSE, "*** %d dup!\n", nb_frames-1);
        }
    }else
        ost->sync_opts= lrintf(sync_ipts);

    nb_frames = FFMIN(nb_frames, ost->max_frames - ost->frame_number);
    if (nb_frames <= 0)
        return;

    do_video_resample(ost, ist, in_picture, &final_picture);

    /* duplicates frame if needed */
    for(i=0;i<nb_frames;i++) {
        AVPacket pkt;
        av_init_packet(&pkt);
        pkt.stream_index= ost->index;

        if (s->oformat->flags & AVFMT_RAWPICTURE) {
            /* raw pictures are written as AVPicture structure to
               avoid any copies. We support temporarily the older
               method. */
            enc->coded_frame->interlaced_frame = in_picture->interlaced_frame;
            enc->coded_frame->top_field_first  = in_picture->top_field_first;
            pkt.data= (uint8_t *)final_picture;
            pkt.size=  sizeof(AVPicture);
            pkt.pts= av_rescale_q(ost->sync_opts, enc->time_base, ost->st->time_base);
            pkt.flags |= AV_PKT_FLAG_KEY;

            write_frame(s, &pkt, ost->st->codec, ost->bitstream_filters);
        } else {
            AVFrame big_picture;

            big_picture= *final_picture;
            /* better than nothing: use input picture interlaced
               settings */
            big_picture.interlaced_frame = in_picture->interlaced_frame;
            if (ost->st->codec->flags & (CODEC_FLAG_INTERLACED_DCT|CODEC_FLAG_INTERLACED_ME)) {
                if (ost->top_field_first == -1)
                    big_picture.top_field_first = in_picture->top_field_first;
                else
                    big_picture.top_field_first = !!ost->top_field_first;
            }

            /* handles same_quant here. This is not correct because it may
               not be a global option */
            big_picture.quality = quality;
            if (!enc->me_threshold)
                big_picture.pict_type = 0;
//            big_picture.pts = AV_NOPTS_VALUE;
            big_picture.pts= ost->sync_opts;
//            big_picture.pts= av_rescale(ost->sync_opts, AV_TIME_BASE*(int64_t)enc->time_base.num, enc->time_base.den);
//av_log(NULL, AV_LOG_DEBUG, "%"PRId64" -> encoder\n", ost->sync_opts);
            if (ost->forced_kf_index < ost->forced_kf_count &&
                big_picture.pts >= ost->forced_kf_pts[ost->forced_kf_index]) {
                big_picture.pict_type = AV_PICTURE_TYPE_I;
                ost->forced_kf_index++;
            }
            ret = avcodec_encode_video(enc,
                                       bit_buffer, bit_buffer_size,
                                       &big_picture);
            if (ret < 0) {
                av_log(NULL, AV_LOG_FATAL, "Video encoding failed\n");
                exit_program(1);
            }

            if(ret>0){
                pkt.data= bit_buffer;
                pkt.size= ret;
                if(enc->coded_frame->pts != AV_NOPTS_VALUE)
                    pkt.pts= av_rescale_q(enc->coded_frame->pts, enc->time_base, ost->st->time_base);
/*av_log(NULL, AV_LOG_DEBUG, "encoder -> %"PRId64"/%"PRId64"\n",
   pkt.pts != AV_NOPTS_VALUE ? av_rescale(pkt.pts, enc->time_base.den, AV_TIME_BASE*(int64_t)enc->time_base.num) : -1,
   pkt.dts != AV_NOPTS_VALUE ? av_rescale(pkt.dts, enc->time_base.den, AV_TIME_BASE*(int64_t)enc->time_base.num) : -1);*/

                if(enc->coded_frame->key_frame)
                    pkt.flags |= AV_PKT_FLAG_KEY;
                write_frame(s, &pkt, ost->st->codec, ost->bitstream_filters);
                *frame_size = ret;
                video_size += ret;
                //fprintf(stderr,"\nFrame: %3d size: %5d type: %d",
                //        enc->frame_number-1, ret, enc->pict_type);
                /* if two pass, output log */
                if (ost->logfile && enc->stats_out) {
                    fprintf(ost->logfile, "%s", enc->stats_out);
                }
            }
        }
        ost->sync_opts++;
        ost->frame_number++;
    }
}

static double psnr(double d){
    return -10.0*log(d)/log(10.0);
}

static void do_video_stats(AVFormatContext *os, OutputStream *ost,
                           int frame_size)
{
    AVCodecContext *enc;
    int frame_number;
    double ti1, bitrate, avg_bitrate;

    /* this is executed just the first time do_video_stats is called */
    if (!vstats_file) {
        vstats_file = fopen(vstats_filename, "w");
        if (!vstats_file) {
            perror("fopen");
            exit_program(1);
        }
    }

    enc = ost->st->codec;
    if (enc->codec_type == AVMEDIA_TYPE_VIDEO) {
        frame_number = ost->frame_number;
        fprintf(vstats_file, "frame= %5d q= %2.1f ", frame_number, enc->coded_frame->quality/(float)FF_QP2LAMBDA);
        if (enc->flags&CODEC_FLAG_PSNR)
            fprintf(vstats_file, "PSNR= %6.2f ", psnr(enc->coded_frame->error[0]/(enc->width*enc->height*255.0*255.0)));

        fprintf(vstats_file,"f_size= %6d ", frame_size);
        /* compute pts value */
        ti1 = ost->sync_opts * av_q2d(enc->time_base);
        if (ti1 < 0.01)
            ti1 = 0.01;

        bitrate = (frame_size * 8) / av_q2d(enc->time_base) / 1000.0;
        avg_bitrate = (double)(video_size * 8) / ti1 / 1000.0;
        fprintf(vstats_file, "s_size= %8.0fkB time= %0.3f br= %7.1fkbits/s avg_br= %7.1fkbits/s ",
            (double)video_size / 1024, ti1, bitrate, avg_bitrate);
        fprintf(vstats_file, "type= %c\n", av_get_picture_type_char(enc->coded_frame->pict_type));
    }
}

static void print_report(OutputFile *output_files,
                         OutputStream *ost_table, int nb_ostreams,
                         int is_last_report, int64_t timer_start)
{
    char buf[1024];
    OutputStream *ost;
    AVFormatContext *oc;
    int64_t total_size;
    AVCodecContext *enc;
    int frame_number, vid, i;
    double bitrate;
    int64_t pts = INT64_MAX;
    static int64_t last_time = -1;
    static int qp_histogram[52];
    int hours, mins, secs, us;

    if (!print_stats && !is_last_report)
        return;

    if (!is_last_report) {
        int64_t cur_time;
        /* display the report every 0.5 seconds */
        cur_time = av_gettime();
        if (last_time == -1) {
            last_time = cur_time;
            return;
        }
        if ((cur_time - last_time) < 500000)
            return;
        last_time = cur_time;
    }


    oc = output_files[0].ctx;

    total_size = avio_size(oc->pb);
    if(total_size<0) // FIXME improve avio_size() so it works with non seekable output too
        total_size= avio_tell(oc->pb);

    buf[0] = '\0';
    vid = 0;
    for(i=0;i<nb_ostreams;i++) {
        float q = -1;
        ost = &ost_table[i];
        enc = ost->st->codec;
        if (!ost->st->stream_copy && enc->coded_frame)
            q = enc->coded_frame->quality/(float)FF_QP2LAMBDA;
        if (vid && enc->codec_type == AVMEDIA_TYPE_VIDEO) {
            snprintf(buf + strlen(buf), sizeof(buf) - strlen(buf), "q=%2.1f ", q);
        }
        if (!vid && enc->codec_type == AVMEDIA_TYPE_VIDEO) {
            float t = (av_gettime()-timer_start) / 1000000.0;

            frame_number = ost->frame_number;
            snprintf(buf + strlen(buf), sizeof(buf) - strlen(buf), "frame=%5d fps=%3d q=%3.1f ",
                     frame_number, (t>1)?(int)(frame_number/t+0.5) : 0, q);
            if(is_last_report)
                snprintf(buf + strlen(buf), sizeof(buf) - strlen(buf), "L");
            if(qp_hist){
                int j;
                int qp = lrintf(q);
                if(qp>=0 && qp<FF_ARRAY_ELEMS(qp_histogram))
                    qp_histogram[qp]++;
                for(j=0; j<32; j++)
                    snprintf(buf + strlen(buf), sizeof(buf) - strlen(buf), "%X", (int)lrintf(log(qp_histogram[j]+1)/log(2)));
            }
            if (enc->flags&CODEC_FLAG_PSNR){
                int j;
                double error, error_sum=0;
                double scale, scale_sum=0;
                char type[3]= {'Y','U','V'};
                snprintf(buf + strlen(buf), sizeof(buf) - strlen(buf), "PSNR=");
                for(j=0; j<3; j++){
                    if(is_last_report){
                        error= enc->error[j];
                        scale= enc->width*enc->height*255.0*255.0*frame_number;
                    }else{
                        error= enc->coded_frame->error[j];
                        scale= enc->width*enc->height*255.0*255.0;
                    }
                    if(j) scale/=4;
                    error_sum += error;
                    scale_sum += scale;
                    snprintf(buf + strlen(buf), sizeof(buf) - strlen(buf), "%c:%2.2f ", type[j], psnr(error/scale));
                }
                snprintf(buf + strlen(buf), sizeof(buf) - strlen(buf), "*:%2.2f ", psnr(error_sum/scale_sum));
            }
            vid = 1;
        }
        /* compute min output value */
        pts = FFMIN(pts, av_rescale_q(ost->st->pts.val,
                                      ost->st->time_base, AV_TIME_BASE_Q));
    }

    secs = pts / AV_TIME_BASE;
    us = pts % AV_TIME_BASE;
    mins = secs / 60;
    secs %= 60;
    hours = mins / 60;
    mins %= 60;

    bitrate = pts ? total_size * 8 / (pts / 1000.0) : 0;

    snprintf(buf + strlen(buf), sizeof(buf) - strlen(buf),
             "size=%8.0fkB time=", total_size / 1024.0);
    snprintf(buf + strlen(buf), sizeof(buf) - strlen(buf),
             "%02d:%02d:%02d.%02d ", hours, mins, secs,
             (100 * us) / AV_TIME_BASE);
    snprintf(buf + strlen(buf), sizeof(buf) - strlen(buf),
             "bitrate=%6.1fkbits/s", bitrate);

    if (nb_frames_dup || nb_frames_drop)
        snprintf(buf + strlen(buf), sizeof(buf) - strlen(buf), " dup=%d drop=%d",
                nb_frames_dup, nb_frames_drop);

    av_log(NULL, AV_LOG_INFO, "%s    \r", buf);

    fflush(stderr);

    if (is_last_report) {
        int64_t raw= audio_size + video_size + extra_size;
        av_log(NULL, AV_LOG_INFO, "\n");
        av_log(NULL, AV_LOG_INFO, "video:%1.0fkB audio:%1.0fkB global headers:%1.0fkB muxing overhead %f%%\n",
               video_size/1024.0,
               audio_size/1024.0,
               extra_size/1024.0,
               100.0*(total_size - raw)/raw
        );
    }
}

static void generate_silence(uint8_t* buf, enum AVSampleFormat sample_fmt, size_t size)
{
    int fill_char = 0x00;
    if (sample_fmt == AV_SAMPLE_FMT_U8)
        fill_char = 0x80;
    memset(buf, fill_char, size);
}

static void flush_encoders(OutputStream *ost_table, int nb_ostreams)
{
    int i, ret;

    for (i = 0; i < nb_ostreams; i++) {
        OutputStream   *ost = &ost_table[i];
        AVCodecContext *enc = ost->st->codec;
        AVFormatContext *os = output_files[ost->file_index].ctx;

        if (!ost->encoding_needed)
            continue;

        if (ost->st->codec->codec_type == AVMEDIA_TYPE_AUDIO && enc->frame_size <=1)
            continue;
        if (ost->st->codec->codec_type == AVMEDIA_TYPE_VIDEO && (os->oformat->flags & AVFMT_RAWPICTURE))
            continue;

        for(;;) {
            AVPacket pkt;
            int fifo_bytes;
            av_init_packet(&pkt);
            pkt.stream_index= ost->index;

            switch (ost->st->codec->codec_type) {
            case AVMEDIA_TYPE_AUDIO:
                fifo_bytes = av_fifo_size(ost->fifo);
                ret = 0;
                /* encode any samples remaining in fifo */
                if (fifo_bytes > 0) {
                    int osize = av_get_bytes_per_sample(enc->sample_fmt);
                    int fs_tmp = enc->frame_size;

                    av_fifo_generic_read(ost->fifo, audio_buf, fifo_bytes, NULL);
                    if (enc->codec->capabilities & CODEC_CAP_SMALL_LAST_FRAME) {
                        enc->frame_size = fifo_bytes / (osize * enc->channels);
                    } else { /* pad */
                        int frame_bytes = enc->frame_size*osize*enc->channels;
                        if (allocated_audio_buf_size < frame_bytes)
                            exit_program(1);
                        generate_silence(audio_buf+fifo_bytes, enc->sample_fmt, frame_bytes - fifo_bytes);
                    }

                    ret = avcodec_encode_audio(enc, bit_buffer, bit_buffer_size, (short *)audio_buf);
                    pkt.duration = av_rescale((int64_t)enc->frame_size*ost->st->time_base.den,
                                              ost->st->time_base.num, enc->sample_rate);
                    enc->frame_size = fs_tmp;
                }
                if (ret <= 0) {
                    ret = avcodec_encode_audio(enc, bit_buffer, bit_buffer_size, NULL);
                }
                if (ret < 0) {
                    av_log(NULL, AV_LOG_FATAL, "Audio encoding failed\n");
                    exit_program(1);
                }
                audio_size += ret;
                pkt.flags |= AV_PKT_FLAG_KEY;
                break;
            case AVMEDIA_TYPE_VIDEO:
                ret = avcodec_encode_video(enc, bit_buffer, bit_buffer_size, NULL);
                if (ret < 0) {
                    av_log(NULL, AV_LOG_FATAL, "Video encoding failed\n");
                    exit_program(1);
                }
                video_size += ret;
                if(enc->coded_frame && enc->coded_frame->key_frame)
                    pkt.flags |= AV_PKT_FLAG_KEY;
                if (ost->logfile && enc->stats_out) {
                    fprintf(ost->logfile, "%s", enc->stats_out);
                }
                break;
            default:
                ret=-1;
            }

            if (ret <= 0)
                break;
            pkt.data = bit_buffer;
            pkt.size = ret;
            if (enc->coded_frame && enc->coded_frame->pts != AV_NOPTS_VALUE)
                pkt.pts= av_rescale_q(enc->coded_frame->pts, enc->time_base, ost->st->time_base);
            write_frame(os, &pkt, ost->st->codec, ost->bitstream_filters);
        }
    }
}

/* pkt = NULL means EOF (needed to flush decoder buffers) */
static int output_packet(InputStream *ist, int ist_index,
                         OutputStream *ost_table, int nb_ostreams,
                         const AVPacket *pkt)
{
    AVFormatContext *os;
    OutputStream *ost;
    int ret = 0, i;
    int got_output;
    void *buffer_to_free = NULL;
    static unsigned int samples_size= 0;
    AVSubtitle subtitle, *subtitle_to_free;
    int64_t pkt_pts = AV_NOPTS_VALUE;
#if CONFIG_AVFILTER
    int frame_available;
#endif
    float quality;

    AVPacket avpkt;
    int bps = av_get_bytes_per_sample(ist->st->codec->sample_fmt);

    if(ist->next_pts == AV_NOPTS_VALUE)
        ist->next_pts= ist->pts;

    if (pkt == NULL) {
        /* EOF handling */
        av_init_packet(&avpkt);
        avpkt.data = NULL;
        avpkt.size = 0;
        goto handle_eof;
    } else {
        avpkt = *pkt;
    }

    if(pkt->dts != AV_NOPTS_VALUE)
        ist->next_pts = ist->pts = av_rescale_q(pkt->dts, ist->st->time_base, AV_TIME_BASE_Q);
    if(pkt->pts != AV_NOPTS_VALUE)
        pkt_pts = av_rescale_q(pkt->pts, ist->st->time_base, AV_TIME_BASE_Q);

    //while we have more to decode or while the decoder did output something on EOF
    while (avpkt.size > 0 || (!pkt && got_output)) {
        uint8_t *data_buf, *decoded_data_buf;
        int data_size, decoded_data_size;
        AVFrame *decoded_frame, *filtered_frame;
    handle_eof:
        ist->pts= ist->next_pts;

        if(avpkt.size && avpkt.size != pkt->size)
            av_log(NULL, ist->showed_multi_packet_warning ? AV_LOG_VERBOSE : AV_LOG_WARNING,
                   "Multiple frames in a packet from stream %d\n", pkt->stream_index);
            ist->showed_multi_packet_warning=1;

        /* decode the packet if needed */
        decoded_frame    = filtered_frame = NULL;
        decoded_data_buf = NULL; /* fail safe */
        decoded_data_size= 0;
        data_buf  = avpkt.data;
        data_size = avpkt.size;
        subtitle_to_free = NULL;
        if (ist->decoding_needed) {
            switch(ist->st->codec->codec_type) {
            case AVMEDIA_TYPE_AUDIO:{
                if(pkt && samples_size < FFMAX(pkt->size * bps, AVCODEC_MAX_AUDIO_FRAME_SIZE)) {
                    samples_size = FFMAX(pkt->size * bps, AVCODEC_MAX_AUDIO_FRAME_SIZE);
                    av_free(samples);
                    samples= av_malloc(samples_size);
                }
                decoded_data_size= samples_size;
                    /* XXX: could avoid copy if PCM 16 bits with same
                       endianness as CPU */
                ret = avcodec_decode_audio3(ist->st->codec, samples, &decoded_data_size,
                                            &avpkt);
                if (ret < 0)
                    return ret;
                avpkt.data += ret;
                avpkt.size -= ret;
                data_size   = ret;
                got_output  = decoded_data_size > 0;
                /* Some bug in mpeg audio decoder gives */
                /* decoded_data_size < 0, it seems they are overflows */
                if (!got_output) {
                    /* no audio frame */
                    continue;
                }
                decoded_data_buf = (uint8_t *)samples;
                ist->next_pts += ((int64_t)AV_TIME_BASE/bps * decoded_data_size) /
                    (ist->st->codec->sample_rate * ist->st->codec->channels);
                break;}
            case AVMEDIA_TYPE_VIDEO:
                    if (!(decoded_frame = avcodec_alloc_frame()))
                        return AVERROR(ENOMEM);
                    avpkt.pts = pkt_pts;
                    avpkt.dts = ist->pts;
                    pkt_pts = AV_NOPTS_VALUE;

                    ret = avcodec_decode_video2(ist->st->codec,
                                                decoded_frame, &got_output, &avpkt);
                    quality = same_quant ? decoded_frame->quality : 0;
                    if (ret < 0)
                        goto fail;
                    if (!got_output) {
                        /* no picture yet */
                        av_freep(&decoded_frame);
                        goto discard_packet;
                    }
                    ist->next_pts = ist->pts = decoded_frame->best_effort_timestamp;
                    if (ist->st->codec->time_base.num != 0) {
                        int ticks= ist->st->parser ? ist->st->parser->repeat_pict+1 : ist->st->codec->ticks_per_frame;
                        ist->next_pts += ((int64_t)AV_TIME_BASE *
                                          ist->st->codec->time_base.num * ticks) /
                            ist->st->codec->time_base.den;
                    }
                    avpkt.size = 0;
                    buffer_to_free = NULL;
                    pre_process_video_frame(ist, (AVPicture *)decoded_frame, &buffer_to_free);
                    break;
            case AVMEDIA_TYPE_SUBTITLE:
                ret = avcodec_decode_subtitle2(ist->st->codec,
                                               &subtitle, &got_output, &avpkt);
                if (ret < 0)
                    return ret;
                if (!got_output) {
                    goto discard_packet;
                }
                subtitle_to_free = &subtitle;
                avpkt.size = 0;
                break;
            default:
                return -1;
            }
        } else {
            switch(ist->st->codec->codec_type) {
            case AVMEDIA_TYPE_AUDIO:
                ist->next_pts += ((int64_t)AV_TIME_BASE * ist->st->codec->frame_size) /
                    ist->st->codec->sample_rate;
                break;
            case AVMEDIA_TYPE_VIDEO:
                if (ist->st->codec->time_base.num != 0) {
                    int ticks= ist->st->parser ? ist->st->parser->repeat_pict+1 : ist->st->codec->ticks_per_frame;
                    ist->next_pts += ((int64_t)AV_TIME_BASE *
                                      ist->st->codec->time_base.num * ticks) /
                        ist->st->codec->time_base.den;
                }
                break;
            }
            avpkt.size = 0;
        }

        // preprocess audio (volume)
        if (ist->st->codec->codec_type == AVMEDIA_TYPE_AUDIO) {
            if (audio_volume != 256) {
                switch (ist->st->codec->sample_fmt) {
                case AV_SAMPLE_FMT_U8:
                {
                    uint8_t *volp = samples;
                    for (i = 0; i < (decoded_data_size / sizeof(*volp)); i++) {
                        int v = (((*volp - 128) * audio_volume + 128) >> 8) + 128;
                        *volp++ = av_clip_uint8(v);
                    }
                    break;
                }
                case AV_SAMPLE_FMT_S16:
                {
                    int16_t *volp = samples;
                    for (i = 0; i < (decoded_data_size / sizeof(*volp)); i++) {
                        int v = ((*volp) * audio_volume + 128) >> 8;
                        *volp++ = av_clip_int16(v);
                    }
                    break;
                }
                case AV_SAMPLE_FMT_S32:
                {
                    int32_t *volp = samples;
                    for (i = 0; i < (decoded_data_size / sizeof(*volp)); i++) {
                        int64_t v = (((int64_t)*volp * audio_volume + 128) >> 8);
                        *volp++ = av_clipl_int32(v);
                    }
                    break;
                }
                case AV_SAMPLE_FMT_FLT:
                {
                    float *volp = samples;
                    float scale = audio_volume / 256.f;
                    for (i = 0; i < (decoded_data_size / sizeof(*volp)); i++) {
                        *volp++ *= scale;
                    }
                    break;
                }
                case AV_SAMPLE_FMT_DBL:
                {
                    double *volp = samples;
                    double scale = audio_volume / 256.;
                    for (i = 0; i < (decoded_data_size / sizeof(*volp)); i++) {
                        *volp++ *= scale;
                    }
                    break;
                }
                default:
                    av_log(NULL, AV_LOG_FATAL,
                           "Audio volume adjustment on sample format %s is not supported.\n",
                           av_get_sample_fmt_name(ist->st->codec->sample_fmt));
                    exit_program(1);
                }
            }
        }

        /* frame rate emulation */
        if (input_files[ist->file_index].rate_emu) {
            int64_t pts = av_rescale(ist->pts, 1000000, AV_TIME_BASE);
            int64_t now = av_gettime() - ist->start;
            if (pts > now)
                usleep(pts - now);
        }
        /* if output time reached then transcode raw format,
           encode packets and output them */
        for (i = 0; i < nb_ostreams; i++) {
            OutputFile *of = &output_files[ost_table[i].file_index];
            int frame_size;

            ost = &ost_table[i];
            if (ost->source_index != ist_index)
                continue;

            if (of->start_time && ist->pts < of->start_time)
                continue;

            if (of->recording_time != INT64_MAX &&
                av_compare_ts(ist->pts, AV_TIME_BASE_Q, of->recording_time + of->start_time,
                              (AVRational){1, 1000000}) >= 0) {
                ost->is_past_recording_time = 1;
                continue;
            }

#if CONFIG_AVFILTER
            if (ist->st->codec->codec_type == AVMEDIA_TYPE_VIDEO &&
                ost->input_video_filter) {
                if (!decoded_frame->sample_aspect_ratio.num)
                    decoded_frame->sample_aspect_ratio = ist->st->sample_aspect_ratio;
                decoded_frame->pts = ist->pts;

                av_vsrc_buffer_add_frame(ost->input_video_filter, decoded_frame, AV_VSRC_BUF_FLAG_OVERWRITE);
                if (!(filtered_frame = avcodec_alloc_frame())) {
                    ret = AVERROR(ENOMEM);
                    goto fail;
                }
            }
            frame_available = ist->st->codec->codec_type != AVMEDIA_TYPE_VIDEO ||
                !ost->output_video_filter || avfilter_poll_frame(ost->output_video_filter->inputs[0]);
            while (frame_available) {
                if (ist->st->codec->codec_type == AVMEDIA_TYPE_VIDEO && ost->output_video_filter) {
                    AVRational ist_pts_tb = ost->output_video_filter->inputs[0]->time_base;
                    if (av_buffersink_get_buffer_ref(ost->output_video_filter, &ost->picref, 0) < 0)
                        goto cont;
                    if (ost->picref) {
                        avfilter_fill_frame_from_video_buffer_ref(filtered_frame, ost->picref);
                        ist->pts = av_rescale_q(ost->picref->pts, ist_pts_tb, AV_TIME_BASE_Q);
                    }
                }
#else
                filtered_frame = decoded_frame;
#endif
                os = output_files[ost->file_index].ctx;

                /* set the input output pts pairs */
                //ost->sync_ipts = (double)(ist->pts + input_files[ist->file_index].ts_offset - start_time)/ AV_TIME_BASE;

                if (ost->encoding_needed) {
                    av_assert0(ist->decoding_needed);
                    switch(ost->st->codec->codec_type) {
                    case AVMEDIA_TYPE_AUDIO:
                        do_audio_out(os, ost, ist, decoded_data_buf, decoded_data_size);
                        break;
                    case AVMEDIA_TYPE_VIDEO:
#if CONFIG_AVFILTER
                        if (ost->picref->video && !ost->frame_aspect_ratio)
                            ost->st->codec->sample_aspect_ratio = ost->picref->video->sample_aspect_ratio;
#endif
                        do_video_out(os, ost, ist, filtered_frame, &frame_size,
                                     same_quant ? quality : ost->st->codec->global_quality);
                        if (vstats_filename && frame_size)
                            do_video_stats(os, ost, frame_size);
                        break;
                    case AVMEDIA_TYPE_SUBTITLE:
                        do_subtitle_out(os, ost, ist, &subtitle,
                                        pkt->pts);
                        break;
                    default:
                        abort();
                    }
                } else {
                    AVPicture pict;
                    AVPacket opkt;
                    int64_t ost_tb_start_time= av_rescale_q(of->start_time, AV_TIME_BASE_Q, ost->st->time_base);
                    av_init_packet(&opkt);

                    if ((!ost->frame_number && !(pkt->flags & AV_PKT_FLAG_KEY)) && !copy_initial_nonkeyframes)
#if !CONFIG_AVFILTER
                        continue;
#else
                        goto cont;
#endif

                    /* no reencoding needed : output the packet directly */
                    /* force the input stream PTS */

                    if(ost->st->codec->codec_type == AVMEDIA_TYPE_AUDIO)
                        audio_size += data_size;
                    else if (ost->st->codec->codec_type == AVMEDIA_TYPE_VIDEO) {
                        video_size += data_size;
                        ost->sync_opts++;
                    }

                    opkt.stream_index= ost->index;
                    if(pkt->pts != AV_NOPTS_VALUE)
                        opkt.pts= av_rescale_q(pkt->pts, ist->st->time_base, ost->st->time_base) - ost_tb_start_time;
                    else
                        opkt.pts= AV_NOPTS_VALUE;

                    if (pkt->dts == AV_NOPTS_VALUE)
                        opkt.dts = av_rescale_q(ist->pts, AV_TIME_BASE_Q, ost->st->time_base);
                    else
                        opkt.dts = av_rescale_q(pkt->dts, ist->st->time_base, ost->st->time_base);
                    opkt.dts -= ost_tb_start_time;

                    opkt.duration = av_rescale_q(pkt->duration, ist->st->time_base, ost->st->time_base);
                    opkt.flags= pkt->flags;

                    //FIXME remove the following 2 lines they shall be replaced by the bitstream filters
                    if(   ost->st->codec->codec_id != CODEC_ID_H264
                       && ost->st->codec->codec_id != CODEC_ID_MPEG1VIDEO
                       && ost->st->codec->codec_id != CODEC_ID_MPEG2VIDEO
                       ) {
                        if(av_parser_change(ist->st->parser, ost->st->codec, &opkt.data, &opkt.size, data_buf, data_size, pkt->flags & AV_PKT_FLAG_KEY))
                            opkt.destruct= av_destruct_packet;
                    } else {
                        opkt.data = data_buf;
                        opkt.size = data_size;
                    }

                    if (os->oformat->flags & AVFMT_RAWPICTURE) {
                        /* store AVPicture in AVPacket, as expected by the output format */
                        avpicture_fill(&pict, opkt.data, ost->st->codec->pix_fmt, ost->st->codec->width, ost->st->codec->height);
                        opkt.data = (uint8_t *)&pict;
                        opkt.size = sizeof(AVPicture);
                        opkt.flags |= AV_PKT_FLAG_KEY;
                    }
                    write_frame(os, &opkt, ost->st->codec, ost->bitstream_filters);
                    ost->st->codec->frame_number++;
                    ost->frame_number++;
                    av_free_packet(&opkt);
                }
#if CONFIG_AVFILTER
                cont:
                frame_available = (ist->st->codec->codec_type == AVMEDIA_TYPE_VIDEO) &&
                                   ost->output_video_filter && avfilter_poll_frame(ost->output_video_filter->inputs[0]);
                if (ost->picref)
                    avfilter_unref_buffer(ost->picref);
            }
            av_freep(&filtered_frame);
#endif
            }

fail:
        av_free(buffer_to_free);
        /* XXX: allocate the subtitles in the codec ? */
        if (subtitle_to_free) {
            avsubtitle_free(subtitle_to_free);
            subtitle_to_free = NULL;
        }
        av_freep(&decoded_frame);
        if (ret < 0)
            return ret;
    }
 discard_packet:

    return 0;
}

static void print_sdp(OutputFile *output_files, int n)
{
    char sdp[2048];
    int i;
    AVFormatContext **avc = av_malloc(sizeof(*avc)*n);

    if (!avc)
        exit_program(1);
    for (i = 0; i < n; i++)
        avc[i] = output_files[i].ctx;

    av_sdp_create(avc, n, sdp, sizeof(sdp));
    printf("SDP:\n%s\n", sdp);
    fflush(stdout);
    av_freep(&avc);
}

static int init_input_stream(int ist_index, OutputStream *output_streams, int nb_output_streams,
                             char *error, int error_len)
{
    int i;
    InputStream *ist = &input_streams[ist_index];
    if (ist->decoding_needed) {
        AVCodec *codec = ist->dec;
        if (!codec) {
            snprintf(error, error_len, "Decoder (codec id %d) not found for input stream #%d.%d",
                    ist->st->codec->codec_id, ist->file_index, ist->st->index);
            return AVERROR(EINVAL);
        }

        if (avcodec_open2(ist->st->codec, codec, &ist->opts) < 0) {
            snprintf(error, error_len, "Error while opening decoder for input stream #%d.%d",
                    ist->file_index, ist->st->index);
            return AVERROR(EINVAL);
        }
        assert_codec_experimental(ist->st->codec, 0);
        assert_avoptions(ist->opts);
    }

    ist->pts = ist->st->avg_frame_rate.num ? - ist->st->codec->has_b_frames*AV_TIME_BASE / av_q2d(ist->st->avg_frame_rate) : 0;
    ist->next_pts = AV_NOPTS_VALUE;
    ist->is_start = 1;

    return 0;
}

static int transcode_init(OutputFile *output_files,
                          int nb_output_files,
                          InputFile *input_files,
                          int nb_input_files)
{
    int ret = 0, i, j, k;
    AVFormatContext *os;
    AVCodecContext *codec, *icodec;
    OutputStream *ost;
    InputStream *ist;
    char error[1024];
    int want_sdp = 1;

    /* init framerate emulation */
    for (i = 0; i < nb_input_files; i++) {
        InputFile *ifile = &input_files[i];
        if (ifile->rate_emu)
            for (j = 0; j < ifile->nb_streams; j++)
                input_streams[j + ifile->ist_index].start = av_gettime();
    }

    /* output stream init */
    for(i=0;i<nb_output_files;i++) {
        os = output_files[i].ctx;
        if (!os->nb_streams && !(os->oformat->flags & AVFMT_NOSTREAMS)) {
            av_dump_format(os, i, os->filename, 1);
            av_log(NULL, AV_LOG_ERROR, "Output file #%d does not contain any stream\n", i);
            return AVERROR(EINVAL);
        }
    }

    /* for each output stream, we compute the right encoding parameters */
    for (i = 0; i < nb_output_streams; i++) {
        ost = &output_streams[i];
        os = output_files[ost->file_index].ctx;
        ist = &input_streams[ost->source_index];

        codec = ost->st->codec;
        icodec = ist->st->codec;

        ost->st->disposition = ist->st->disposition;
        codec->bits_per_raw_sample= icodec->bits_per_raw_sample;
        codec->chroma_sample_location = icodec->chroma_sample_location;

        if (ost->st->stream_copy) {
            uint64_t extra_size = (uint64_t)icodec->extradata_size + FF_INPUT_BUFFER_PADDING_SIZE;

            if (extra_size > INT_MAX) {
                return AVERROR(EINVAL);
            }

            /* if stream_copy is selected, no need to decode or encode */
            codec->codec_id = icodec->codec_id;
            codec->codec_type = icodec->codec_type;

            if(!codec->codec_tag){
                if(   !os->oformat->codec_tag
                   || av_codec_get_id (os->oformat->codec_tag, icodec->codec_tag) == codec->codec_id
                   || av_codec_get_tag(os->oformat->codec_tag, icodec->codec_id) <= 0)
                    codec->codec_tag = icodec->codec_tag;
            }

            codec->bit_rate = icodec->bit_rate;
            codec->rc_max_rate    = icodec->rc_max_rate;
            codec->rc_buffer_size = icodec->rc_buffer_size;
            codec->extradata= av_mallocz(extra_size);
            if (!codec->extradata) {
                return AVERROR(ENOMEM);
            }
            memcpy(codec->extradata, icodec->extradata, icodec->extradata_size);
            codec->extradata_size= icodec->extradata_size;

            codec->time_base = ist->st->time_base;
            if(!strcmp(os->oformat->name, "avi")) {
                if(!copy_tb && av_q2d(icodec->time_base)*icodec->ticks_per_frame > 2*av_q2d(ist->st->time_base) && av_q2d(ist->st->time_base) < 1.0/500){
                    codec->time_base = icodec->time_base;
                    codec->time_base.num *= icodec->ticks_per_frame;
                    codec->time_base.den *= 2;
                }
            } else if(!(os->oformat->flags & AVFMT_VARIABLE_FPS)) {
                if(!copy_tb && av_q2d(icodec->time_base)*icodec->ticks_per_frame > av_q2d(ist->st->time_base) && av_q2d(ist->st->time_base) < 1.0/500){
                    codec->time_base = icodec->time_base;
                    codec->time_base.num *= icodec->ticks_per_frame;
                }
            }
            av_reduce(&codec->time_base.num, &codec->time_base.den,
                        codec->time_base.num, codec->time_base.den, INT_MAX);

            switch(codec->codec_type) {
            case AVMEDIA_TYPE_AUDIO:
                if(audio_volume != 256) {
                    av_log(NULL, AV_LOG_FATAL, "-acodec copy and -vol are incompatible (frames are not decoded)\n");
                    exit_program(1);
                }
                codec->channel_layout = icodec->channel_layout;
                codec->sample_rate = icodec->sample_rate;
                codec->channels = icodec->channels;
                codec->frame_size = icodec->frame_size;
                codec->audio_service_type = icodec->audio_service_type;
                codec->block_align= icodec->block_align;
                if(codec->block_align == 1 && codec->codec_id == CODEC_ID_MP3)
                    codec->block_align= 0;
                if(codec->codec_id == CODEC_ID_AC3)
                    codec->block_align= 0;
                break;
            case AVMEDIA_TYPE_VIDEO:
                codec->pix_fmt = icodec->pix_fmt;
                codec->width = icodec->width;
                codec->height = icodec->height;
                codec->has_b_frames = icodec->has_b_frames;
                if (!codec->sample_aspect_ratio.num) {
                    codec->sample_aspect_ratio =
                    ost->st->sample_aspect_ratio =
                        ist->st->sample_aspect_ratio.num ? ist->st->sample_aspect_ratio :
                        ist->st->codec->sample_aspect_ratio.num ?
                        ist->st->codec->sample_aspect_ratio : (AVRational){0, 1};
                }
                break;
            case AVMEDIA_TYPE_SUBTITLE:
                codec->width = icodec->width;
                codec->height = icodec->height;
                break;
            case AVMEDIA_TYPE_DATA:
            case AVMEDIA_TYPE_ATTACHMENT:
                break;
            default:
                abort();
            }
        } else {
            if (!ost->enc)
                ost->enc = avcodec_find_encoder(ost->st->codec->codec_id);
            ist->decoding_needed = 1;
            ost->encoding_needed = 1;
            switch(codec->codec_type) {
            case AVMEDIA_TYPE_AUDIO:
                ost->fifo= av_fifo_alloc(1024);
                if (!ost->fifo) {
                    return AVERROR(ENOMEM);
                }
                ost->reformat_pair = MAKE_SFMT_PAIR(AV_SAMPLE_FMT_NONE,AV_SAMPLE_FMT_NONE);
                if (!codec->sample_rate) {
                    codec->sample_rate = icodec->sample_rate;
                }
                choose_sample_rate(ost->st, ost->enc);
                codec->time_base = (AVRational){1, codec->sample_rate};
                if (codec->sample_fmt == AV_SAMPLE_FMT_NONE)
                    codec->sample_fmt = icodec->sample_fmt;
                choose_sample_fmt(ost->st, ost->enc);
                if (!codec->channels) {
                    codec->channels = icodec->channels;
                    codec->channel_layout = icodec->channel_layout;
                }
                if (av_get_channel_layout_nb_channels(codec->channel_layout) != codec->channels)
                    codec->channel_layout = 0;
                ost->audio_resample = codec->sample_rate != icodec->sample_rate || audio_sync_method > 1;
                icodec->request_channels = codec->channels;
                ost->resample_sample_fmt  = icodec->sample_fmt;
                ost->resample_sample_rate = icodec->sample_rate;
                ost->resample_channels    = icodec->channels;
                break;
            case AVMEDIA_TYPE_VIDEO:
                if (codec->pix_fmt == PIX_FMT_NONE)
                    codec->pix_fmt = icodec->pix_fmt;
                choose_pixel_fmt(ost->st, ost->enc);

                if (ost->st->codec->pix_fmt == PIX_FMT_NONE) {
                    av_log(NULL, AV_LOG_FATAL, "Video pixel format is unknown, stream cannot be encoded\n");
                    exit_program(1);
                }

                if (!codec->width || !codec->height) {
                    codec->width  = icodec->width;
                    codec->height = icodec->height;
                }

                ost->video_resample = codec->width   != icodec->width  ||
                                      codec->height  != icodec->height ||
                                      codec->pix_fmt != icodec->pix_fmt;
                if (ost->video_resample) {
                    codec->bits_per_raw_sample= frame_bits_per_raw_sample;
                }

                ost->resample_height = icodec->height;
                ost->resample_width  = icodec->width;
                ost->resample_pix_fmt= icodec->pix_fmt;

                if (!ost->frame_rate.num)
                    ost->frame_rate = ist->st->r_frame_rate.num ? ist->st->r_frame_rate : (AVRational){25,1};
                if (ost->enc && ost->enc->supported_framerates && !ost->force_fps) {
                    int idx = av_find_nearest_q_idx(ost->frame_rate, ost->enc->supported_framerates);
                    ost->frame_rate = ost->enc->supported_framerates[idx];
                }
                codec->time_base = (AVRational){ost->frame_rate.den, ost->frame_rate.num};
                if(   av_q2d(codec->time_base) < 0.001 && video_sync_method
                   && (video_sync_method==1 || (video_sync_method<0 && !(os->oformat->flags & AVFMT_VARIABLE_FPS)))){
                    av_log(os, AV_LOG_WARNING, "Frame rate very high for a muxer not effciciently supporting it.\n"
                                               "Please consider specifiying a lower framerate, a different muxer or -vsync 2\n");
                }

#if CONFIG_AVFILTER
                if (configure_video_filters(ist, ost)) {
                    av_log(NULL, AV_LOG_FATAL, "Error opening filters!\n");
                    exit(1);
                }
#endif
                break;
            case AVMEDIA_TYPE_SUBTITLE:
                break;
            default:
                abort();
                break;
            }
            /* two pass mode */
            if (codec->codec_id != CODEC_ID_H264 &&
                (codec->flags & (CODEC_FLAG_PASS1 | CODEC_FLAG_PASS2))) {
                char logfilename[1024];
                FILE *f;

                snprintf(logfilename, sizeof(logfilename), "%s-%d.log",
                         pass_logfilename_prefix ? pass_logfilename_prefix : DEFAULT_PASS_LOGFILENAME_PREFIX,
                         i);
                if (codec->flags & CODEC_FLAG_PASS1) {
                    f = fopen(logfilename, "wb");
                    if (!f) {
                        av_log(NULL, AV_LOG_FATAL, "Cannot write log file '%s' for pass-1 encoding: %s\n",
                               logfilename, strerror(errno));
                        exit_program(1);
                    }
                    ost->logfile = f;
                } else {
                    char  *logbuffer;
                    size_t logbuffer_size;
                    if (read_file(logfilename, &logbuffer, &logbuffer_size) < 0) {
                        av_log(NULL, AV_LOG_FATAL, "Error reading log file '%s' for pass-2 encoding\n",
                               logfilename);
                        exit_program(1);
                    }
                    codec->stats_in = logbuffer;
                }
            }
        }
        if(codec->codec_type == AVMEDIA_TYPE_VIDEO){
            /* maximum video buffer size is 6-bytes per pixel, plus DPX header size */
            int size= codec->width * codec->height;
            bit_buffer_size= FFMAX(bit_buffer_size, 6*size + 1664);
        }
    }

    if (!bit_buffer)
        bit_buffer = av_malloc(bit_buffer_size);
    if (!bit_buffer) {
        av_log(NULL, AV_LOG_ERROR, "Cannot allocate %d bytes output buffer\n",
               bit_buffer_size);
        return AVERROR(ENOMEM);
    }

    /* open each encoder */
    for (i = 0; i < nb_output_streams; i++) {
        ost = &output_streams[i];
        if (ost->encoding_needed) {
            AVCodec *codec = ost->enc;
            AVCodecContext *dec = input_streams[ost->source_index].st->codec;
            if (!codec) {
                snprintf(error, sizeof(error), "Encoder (codec id %d) not found for output stream #%d.%d",
                         ost->st->codec->codec_id, ost->file_index, ost->index);
                ret = AVERROR(EINVAL);
                goto dump_format;
            }
            if (dec->subtitle_header) {
                ost->st->codec->subtitle_header = av_malloc(dec->subtitle_header_size);
                if (!ost->st->codec->subtitle_header) {
                    ret = AVERROR(ENOMEM);
                    goto dump_format;
                }
                memcpy(ost->st->codec->subtitle_header, dec->subtitle_header, dec->subtitle_header_size);
                ost->st->codec->subtitle_header_size = dec->subtitle_header_size;
            }
            if (avcodec_open2(ost->st->codec, codec, &ost->opts) < 0) {
                snprintf(error, sizeof(error), "Error while opening encoder for output stream #%d.%d - maybe incorrect parameters such as bit_rate, rate, width or height",
                        ost->file_index, ost->index);
                ret = AVERROR(EINVAL);
                goto dump_format;
            }
            assert_codec_experimental(ost->st->codec, 1);
            assert_avoptions(ost->opts);
            if (ost->st->codec->bit_rate && ost->st->codec->bit_rate < 1000)
                av_log(NULL, AV_LOG_WARNING, "The bitrate parameter is set too low."
                                             "It takes bits/s as argument, not kbits/s\n");
            extra_size += ost->st->codec->extradata_size;

            if (ost->st->codec->me_threshold)
                input_streams[ost->source_index].st->codec->debug |= FF_DEBUG_MV;
        }
    }

    /* init input streams */
    for (i = 0; i < nb_input_streams; i++)
        if ((ret = init_input_stream(i, output_streams, nb_output_streams, error, sizeof(error))) < 0)
            goto dump_format;

    /* discard unused programs */
    for (i = 0; i < nb_input_files; i++) {
        InputFile *ifile = &input_files[i];
        for (j = 0; j < ifile->ctx->nb_programs; j++) {
            AVProgram *p = ifile->ctx->programs[j];
            int discard  = AVDISCARD_ALL;

            for (k = 0; k < p->nb_stream_indexes; k++)
                if (!input_streams[ifile->ist_index + p->stream_index[k]].discard) {
                    discard = AVDISCARD_DEFAULT;
                    break;
                }
            p->discard = discard;
        }
    }

    /* open files and write file headers */
    for (i = 0; i < nb_output_files; i++) {
        os = output_files[i].ctx;
        if (avformat_write_header(os, &output_files[i].opts) < 0) {
            snprintf(error, sizeof(error), "Could not write header for output file #%d (incorrect codec parameters ?)", i);
            ret = AVERROR(EINVAL);
            goto dump_format;
        }
//        assert_avoptions(output_files[i].opts);
        if (strcmp(os->oformat->name, "rtp")) {
            want_sdp = 0;
        }
    }

 dump_format:
    /* dump the file output parameters - cannot be done before in case
       of stream copy */
    for(i=0;i<nb_output_files;i++) {
        av_dump_format(output_files[i].ctx, i, output_files[i].ctx->filename, 1);
    }

    /* dump the stream mapping */
    av_log(NULL, AV_LOG_INFO, "Stream mapping:\n");
    for (i = 0; i < nb_output_streams; i++) {
        ost = &output_streams[i];
        av_log(NULL, AV_LOG_INFO, "  Stream #%d.%d -> #%d.%d",
               input_streams[ost->source_index].file_index,
               input_streams[ost->source_index].st->index,
               ost->file_index,
               ost->index);
        if (ost->sync_ist != &input_streams[ost->source_index])
            av_log(NULL, AV_LOG_INFO, " [sync #%d.%d]",
                   ost->sync_ist->file_index,
                   ost->sync_ist->st->index);
        if (ost->st->stream_copy)
            av_log(NULL, AV_LOG_INFO, " (copy)");
        else
            av_log(NULL, AV_LOG_INFO, " (%s -> %s)", input_streams[ost->source_index].dec ?
                   input_streams[ost->source_index].dec->name : "?",
                   ost->enc ? ost->enc->name : "?");
        av_log(NULL, AV_LOG_INFO, "\n");
    }

    if (ret) {
        av_log(NULL, AV_LOG_ERROR, "%s\n", error);
        return ret;
    }

    if (want_sdp) {
        print_sdp(output_files, nb_output_files);
    }

    return 0;
}

/*
 * The following code is the main loop of the file converter
 */
static int transcode(OutputFile *output_files,
                     int nb_output_files,
                     InputFile *input_files,
                     int nb_input_files)
{
    int ret, i;
    AVFormatContext *is, *os;
    OutputStream *ost;
    InputStream *ist;
    uint8_t *no_packet;
    int no_packet_count=0;
    int64_t timer_start;
    int key;

    if (!(no_packet = av_mallocz(nb_input_files)))
        exit_program(1);

    ret = transcode_init(output_files, nb_output_files, input_files, nb_input_files);
    if (ret < 0)
        goto fail;

    if (!using_stdin) {
        av_log(NULL, AV_LOG_INFO, "Press [q] to stop, [?] for help\n");
        avio_set_interrupt_cb(decode_interrupt_cb);
    }
    term_init();

    timer_start = av_gettime();

    for(; received_sigterm == 0;) {
        int file_index, ist_index;
        AVPacket pkt;
        int64_t ipts_min;
        double opts_min;

        ipts_min = INT64_MAX;
        opts_min= 1e100;
        /* if 'q' pressed, exits */
        if (!using_stdin) {
            if (q_pressed)
                break;
            /* read_key() returns 0 on EOF */
            key = read_key();
            if (key == 'q')
                break;
            if (key == '+') av_log_set_level(av_log_get_level()+10);
            if (key == '-') av_log_set_level(av_log_get_level()-10);
            if (key == 's') qp_hist     ^= 1;
            if (key == 'h'){
                if (do_hex_dump){
                    do_hex_dump = do_pkt_dump = 0;
                } else if(do_pkt_dump){
                    do_hex_dump = 1;
                } else
                    do_pkt_dump = 1;
                av_log_set_level(AV_LOG_DEBUG);
            }
            if (key == 'd' || key == 'D'){
                int debug=0;
                if(key == 'D') {
                    debug = input_streams[0].st->codec->debug<<1;
                    if(!debug) debug = 1;
                    while(debug & (FF_DEBUG_DCT_COEFF|FF_DEBUG_VIS_QP|FF_DEBUG_VIS_MB_TYPE)) //unsupported, would just crash
                        debug += debug;
                }else
                    scanf("%d", &debug);
                for(i=0;i<nb_input_streams;i++) {
                    input_streams[i].st->codec->debug = debug;
                }
                for(i=0;i<nb_output_streams;i++) {
                    ost = &output_streams[i];
                    ost->st->codec->debug = debug;
                }
                if(debug) av_log_set_level(AV_LOG_DEBUG);
                fprintf(stderr,"debug=%d\n", debug);
            }
            if (key == '?'){
                fprintf(stderr, "key    function\n"
                                "?      show this help\n"
                                "+      increase verbosity\n"
                                "-      decrease verbosity\n"
                                "D      cycle through available debug modes\n"
                                "h      dump packets/hex press to cycle through the 3 states\n"
                                "q      quit\n"
                                "s      Show QP histogram\n"
                );
            }
        }

        /* select the stream that we must read now by looking at the
           smallest output pts */
        file_index = -1;
        for (i = 0; i < nb_output_streams; i++) {
            OutputFile *of;
            int64_t ipts;
            double  opts;
            ost = &output_streams[i];
            of = &output_files[ost->file_index];
            os = output_files[ost->file_index].ctx;
            ist = &input_streams[ost->source_index];
            if (ost->is_past_recording_time || no_packet[ist->file_index] ||
                (os->pb && avio_tell(os->pb) >= of->limit_filesize))
                continue;
            opts = ost->st->pts.val * av_q2d(ost->st->time_base);
            ipts = ist->pts;
            if (!input_files[ist->file_index].eof_reached){
                if(ipts < ipts_min) {
                    ipts_min = ipts;
                    if(input_sync ) file_index = ist->file_index;
                }
                if(opts < opts_min) {
                    opts_min = opts;
                    if(!input_sync) file_index = ist->file_index;
                }
            }
            if (ost->frame_number >= ost->max_frames) {
                int j;
                for (j = 0; j < of->ctx->nb_streams; j++)
                    output_streams[of->ost_index + j].is_past_recording_time = 1;
                continue;
            }
        }
        /* if none, if is finished */
        if (file_index < 0) {
            if(no_packet_count){
                no_packet_count=0;
                memset(no_packet, 0, nb_input_files);
                usleep(10000);
                continue;
            }
            break;
        }

        /* read a frame from it and output it in the fifo */
        is = input_files[file_index].ctx;
        ret= av_read_frame(is, &pkt);
        if(ret == AVERROR(EAGAIN)){
            no_packet[file_index]=1;
            no_packet_count++;
            continue;
        }
        if (ret < 0) {
            input_files[file_index].eof_reached = 1;
            if (opt_shortest)
                break;
            else
                continue;
        }

        no_packet_count=0;
        memset(no_packet, 0, nb_input_files);

        if (do_pkt_dump) {
            av_pkt_dump_log2(NULL, AV_LOG_DEBUG, &pkt, do_hex_dump,
                             is->streams[pkt.stream_index]);
        }
        /* the following test is needed in case new streams appear
           dynamically in stream : we ignore them */
        if (pkt.stream_index >= input_files[file_index].nb_streams)
            goto discard_packet;
        ist_index = input_files[file_index].ist_index + pkt.stream_index;
        ist = &input_streams[ist_index];
        if (ist->discard)
            goto discard_packet;

        if (pkt.dts != AV_NOPTS_VALUE)
            pkt.dts += av_rescale_q(input_files[ist->file_index].ts_offset, AV_TIME_BASE_Q, ist->st->time_base);
        if (pkt.pts != AV_NOPTS_VALUE)
            pkt.pts += av_rescale_q(input_files[ist->file_index].ts_offset, AV_TIME_BASE_Q, ist->st->time_base);

        if(pkt.pts != AV_NOPTS_VALUE)
            pkt.pts *= ist->ts_scale;
        if(pkt.dts != AV_NOPTS_VALUE)
            pkt.dts *= ist->ts_scale;

//        fprintf(stderr, "next:%"PRId64" dts:%"PRId64" off:%"PRId64" %d\n", ist->next_pts, pkt.dts, input_files[ist->file_index].ts_offset, ist->st->codec->codec_type);
        if (pkt.dts != AV_NOPTS_VALUE && ist->next_pts != AV_NOPTS_VALUE
            && (is->iformat->flags & AVFMT_TS_DISCONT)) {
            int64_t pkt_dts= av_rescale_q(pkt.dts, ist->st->time_base, AV_TIME_BASE_Q);
            int64_t delta= pkt_dts - ist->next_pts;
            if((FFABS(delta) > 1LL*dts_delta_threshold*AV_TIME_BASE || pkt_dts+1<ist->pts)&& !copy_ts){
                input_files[ist->file_index].ts_offset -= delta;
                av_log(NULL, AV_LOG_DEBUG, "timestamp discontinuity %"PRId64", new offset= %"PRId64"\n",
                       delta, input_files[ist->file_index].ts_offset);
                pkt.dts-= av_rescale_q(delta, AV_TIME_BASE_Q, ist->st->time_base);
                if(pkt.pts != AV_NOPTS_VALUE)
                    pkt.pts-= av_rescale_q(delta, AV_TIME_BASE_Q, ist->st->time_base);
            }
        }

        //fprintf(stderr,"read #%d.%d size=%d\n", ist->file_index, ist->st->index, pkt.size);
        if (output_packet(ist, ist_index, output_streams, nb_output_streams, &pkt) < 0) {

            av_log(NULL, AV_LOG_ERROR, "Error while decoding stream #%d.%d\n",
                   ist->file_index, ist->st->index);
            if (exit_on_error)
                exit_program(1);
            av_free_packet(&pkt);
            continue;
        }

    discard_packet:
        av_free_packet(&pkt);

        /* dump report by using the output first video and audio streams */
        print_report(output_files, output_streams, nb_output_streams, 0, timer_start);
    }

    /* at the end of stream, we must flush the decoder buffers */
    for (i = 0; i < nb_input_streams; i++) {
        ist = &input_streams[i];
        if (ist->decoding_needed) {
            output_packet(ist, i, output_streams, nb_output_streams, NULL);
        }
    }
    flush_encoders(output_streams, nb_output_streams);

    term_exit();

    /* write the trailer if needed and close file */
    for(i=0;i<nb_output_files;i++) {
        os = output_files[i].ctx;
        av_write_trailer(os);
    }

    /* dump report by using the first video and audio streams */
    print_report(output_files, output_streams, nb_output_streams, 1, timer_start);

    /* close each encoder */
    for (i = 0; i < nb_output_streams; i++) {
        ost = &output_streams[i];
        if (ost->encoding_needed) {
            av_freep(&ost->st->codec->stats_in);
            avcodec_close(ost->st->codec);
        }
#if CONFIG_AVFILTER
        avfilter_graph_free(&ost->graph);
#endif
    }

    /* close each decoder */
    for (i = 0; i < nb_input_streams; i++) {
        ist = &input_streams[i];
        if (ist->decoding_needed) {
            avcodec_close(ist->st->codec);
        }
    }

    /* finished ! */
    ret = 0;

 fail:
    av_freep(&bit_buffer);
    av_freep(&no_packet);

    if (output_streams) {
        for (i = 0; i < nb_output_streams; i++) {
            ost = &output_streams[i];
            if (ost) {
                if (ost->st->stream_copy)
                    av_freep(&ost->st->codec->extradata);
                if (ost->logfile) {
                    fclose(ost->logfile);
                    ost->logfile = NULL;
                }
                av_fifo_free(ost->fifo); /* works even if fifo is not
                                             initialized but set to zero */
                av_freep(&ost->st->codec->subtitle_header);
                av_free(ost->resample_frame.data[0]);
                av_free(ost->forced_kf_pts);
                if (ost->video_resample)
                    sws_freeContext(ost->img_resample_ctx);
                if (ost->resample)
                    audio_resample_close(ost->resample);
                if (ost->reformat_ctx)
                    av_audio_convert_free(ost->reformat_ctx);
                av_dict_free(&ost->opts);
            }
        }
    }
    return ret;
}

static double parse_frame_aspect_ratio(const char *arg)
{
    int x = 0, y = 0;
    double ar = 0;
    const char *p;
    char *end;

    p = strchr(arg, ':');
    if (p) {
        x = strtol(arg, &end, 10);
        if (end == p)
            y = strtol(end+1, &end, 10);
        if (x > 0 && y > 0)
            ar = (double)x / (double)y;
    } else
        ar = strtod(arg, NULL);

    if (!ar) {
        av_log(NULL, AV_LOG_FATAL, "Incorrect aspect ratio specification.\n");
        exit_program(1);
    }
    return ar;
}

static int opt_audio_codec(OptionsContext *o, const char *opt, const char *arg)
{
    return parse_option(o, "codec:a", arg, options);
}

static int opt_video_codec(OptionsContext *o, const char *opt, const char *arg)
{
    return parse_option(o, "codec:v", arg, options);
}

static int opt_subtitle_codec(OptionsContext *o, const char *opt, const char *arg)
{
    return parse_option(o, "codec:s", arg, options);
}

static int opt_data_codec(OptionsContext *o, const char *opt, const char *arg)
{
    return parse_option(o, "codec:d", arg, options);
}

static int opt_map(OptionsContext *o, const char *opt, const char *arg)
{
    StreamMap *m = NULL;
    int i, negative = 0, file_idx;
    int sync_file_idx = -1, sync_stream_idx;
    char *p, *sync;
    char *map;

    if (*arg == '-') {
        negative = 1;
        arg++;
    }
    map = av_strdup(arg);

    /* parse sync stream first, just pick first matching stream */
    if (sync = strchr(map, ',')) {
        *sync = 0;
        sync_file_idx = strtol(sync + 1, &sync, 0);
        if (sync_file_idx >= nb_input_files || sync_file_idx < 0) {
            av_log(NULL, AV_LOG_FATAL, "Invalid sync file index: %d.\n", sync_file_idx);
            exit_program(1);
        }
        if (*sync)
            sync++;
        for (i = 0; i < input_files[sync_file_idx].nb_streams; i++)
            if (check_stream_specifier(input_files[sync_file_idx].ctx,
                                       input_files[sync_file_idx].ctx->streams[i], sync) == 1) {
                sync_stream_idx = i;
                break;
            }
        if (i == input_files[sync_file_idx].nb_streams) {
            av_log(NULL, AV_LOG_FATAL, "Sync stream specification in map %s does not "
                                       "match any streams.\n", arg);
            exit_program(1);
        }
    }


    file_idx = strtol(map, &p, 0);
    if (file_idx >= nb_input_files || file_idx < 0) {
        av_log(NULL, AV_LOG_FATAL, "Invalid input file index: %d.\n", file_idx);
        exit_program(1);
    }
    if (negative)
        /* disable some already defined maps */
        for (i = 0; i < o->nb_stream_maps; i++) {
            m = &o->stream_maps[i];
            if (check_stream_specifier(input_files[m->file_index].ctx,
                                       input_files[m->file_index].ctx->streams[m->stream_index],
                                       *p == ':' ? p + 1 : p) > 0)
                m->disabled = 1;
        }
    else
        for (i = 0; i < input_files[file_idx].nb_streams; i++) {
            if (check_stream_specifier(input_files[file_idx].ctx, input_files[file_idx].ctx->streams[i],
                        *p == ':' ? p + 1 : p) <= 0)
                continue;
            o->stream_maps = grow_array(o->stream_maps, sizeof(*o->stream_maps),
                                        &o->nb_stream_maps, o->nb_stream_maps + 1);
            m = &o->stream_maps[o->nb_stream_maps - 1];

            m->file_index   = file_idx;
            m->stream_index = i;

            if (sync_file_idx >= 0) {
                m->sync_file_index   = sync_file_idx;
                m->sync_stream_index = sync_stream_idx;
            } else {
                m->sync_file_index   = file_idx;
                m->sync_stream_index = i;
            }
        }

    if (!m) {
        av_log(NULL, AV_LOG_FATAL, "Stream map '%s' matches no streams.\n", arg);
        exit_program(1);
    }

    av_freep(&map);
    return 0;
}

static void parse_meta_type(char *arg, char *type, int *index)
{
    if (*arg) {
        *type = *arg;
        switch (*arg) {
        case 'g':
            break;
        case 's':
        case 'c':
        case 'p':
            if (*(++arg) == ':')
                *index = strtol(++arg, NULL, 0);
            break;
        default:
            av_log(NULL, AV_LOG_FATAL, "Invalid metadata type %c.\n", *arg);
            exit_program(1);
        }
    } else
        *type = 'g';
}

static int opt_map_metadata(OptionsContext *o, const char *opt, const char *arg)
{
    MetadataMap *m, *m1;
    char *p;

    o->meta_data_maps = grow_array(o->meta_data_maps, sizeof(*o->meta_data_maps),
                                   &o->nb_meta_data_maps, o->nb_meta_data_maps + 1);

    m = &o->meta_data_maps[o->nb_meta_data_maps - 1][1];
    m->file = strtol(arg, &p, 0);
    parse_meta_type(*p ? p + 1 : p, &m->type, &m->index);

    m1 = &o->meta_data_maps[o->nb_meta_data_maps - 1][0];
    if (p = strchr(opt, ':'))
        parse_meta_type(p + 1, &m1->type, &m1->index);
    else
        m1->type = 'g';

    if (m->type == 'g' || m1->type == 'g')
        o->metadata_global_manual = 1;
    if (m->type == 's' || m1->type == 's')
        o->metadata_streams_manual = 1;
    if (m->type == 'c' || m1->type == 'c')
        o->metadata_chapters_manual = 1;

    return 0;
}

static enum CodecID find_codec_or_die(const char *name, enum AVMediaType type, int encoder)
{
    const char *codec_string = encoder ? "encoder" : "decoder";
    AVCodec *codec;

    if(!name)
        return CODEC_ID_NONE;
    codec = encoder ?
        avcodec_find_encoder_by_name(name) :
        avcodec_find_decoder_by_name(name);
    if(!codec) {
        av_log(NULL, AV_LOG_FATAL, "Unknown %s '%s'\n", codec_string, name);
        exit_program(1);
    }
    if(codec->type != type) {
        av_log(NULL, AV_LOG_FATAL, "Invalid %s type '%s'\n", codec_string, name);
        exit_program(1);
    }
    return codec->id;
}

static AVCodec *choose_codec(OptionsContext *o, AVFormatContext *s, AVStream *st, enum AVMediaType type)
{
    char *codec_name = NULL;

    MATCH_PER_STREAM_OPT(codec_names, str, codec_name, s, st);

    if (!codec_name) {
        if (s->oformat) {
            st->codec->codec_id = av_guess_codec(s->oformat, NULL, s->filename, NULL, type);
            return avcodec_find_encoder(st->codec->codec_id);
        }
    } else if (!strcmp(codec_name, "copy"))
        st->stream_copy = 1;
    else {
        st->codec->codec_id = find_codec_or_die(codec_name, type, s->iformat == NULL);
        return s->oformat ? avcodec_find_encoder_by_name(codec_name) :
                            avcodec_find_decoder_by_name(codec_name);
    }

    return NULL;
}

/**
 * Add all the streams from the given input file to the global
 * list of input streams.
 */
static void add_input_streams(OptionsContext *o, AVFormatContext *ic)
{
    int i, rfps, rfps_base;

    for (i = 0; i < ic->nb_streams; i++) {
        AVStream *st = ic->streams[i];
        AVCodecContext *dec = st->codec;
        InputStream *ist;
        double scale = 1.0;

        input_streams = grow_array(input_streams, sizeof(*input_streams), &nb_input_streams, nb_input_streams + 1);
        ist = &input_streams[nb_input_streams - 1];
        ist->st = st;
        ist->file_index = nb_input_files;
        ist->discard = 1;
        ist->opts = filter_codec_opts(codec_opts, ist->st->codec->codec_id, ic, st);

        MATCH_PER_STREAM_OPT(ts_scale, dbl, scale, ic, st);
        ist->ts_scale = scale;

        ist->dec = choose_codec(o, ic, st, dec->codec_type);
        if (!ist->dec)
            ist->dec = avcodec_find_decoder(dec->codec_id);

        switch (dec->codec_type) {
        case AVMEDIA_TYPE_AUDIO:
            if(!ist->dec)
                ist->dec = avcodec_find_decoder(dec->codec_id);
            if(o->audio_disable)
                st->discard= AVDISCARD_ALL;
            break;
        case AVMEDIA_TYPE_VIDEO:
            if(!ist->dec)
                ist->dec = avcodec_find_decoder(dec->codec_id);
            rfps      = ic->streams[i]->r_frame_rate.num;
            rfps_base = ic->streams[i]->r_frame_rate.den;
            if (dec->lowres) {
                dec->flags |= CODEC_FLAG_EMU_EDGE;
            }

            if (dec->time_base.den != rfps*dec->ticks_per_frame || dec->time_base.num != rfps_base) {

                av_log(NULL, AV_LOG_INFO,"\nSeems stream %d codec frame rate differs from container frame rate: %2.2f (%d/%d) -> %2.2f (%d/%d)\n",
                       i, (float)dec->time_base.den / dec->time_base.num, dec->time_base.den, dec->time_base.num,
                       (float)rfps / rfps_base, rfps, rfps_base);
            }

            if (o->video_disable)
                st->discard= AVDISCARD_ALL;
            else if(video_discard)
                st->discard= video_discard;
            break;
        case AVMEDIA_TYPE_DATA:
            break;
        case AVMEDIA_TYPE_SUBTITLE:
            if(!ist->dec)
                ist->dec = avcodec_find_decoder(dec->codec_id);
            if(o->subtitle_disable)
                st->discard = AVDISCARD_ALL;
            break;
        case AVMEDIA_TYPE_ATTACHMENT:
        case AVMEDIA_TYPE_UNKNOWN:
            break;
        default:
            abort();
        }
    }
}

static int opt_input_file(OptionsContext *o, const char *opt, const char *filename)
{
    AVFormatContext *ic;
    AVInputFormat *file_iformat = NULL;
    int err, i, ret;
    int64_t timestamp;
    uint8_t buf[128];
    AVDictionary **opts;
    int orig_nb_streams;                     // number of streams before avformat_find_stream_info

    if (o->format) {
        if (!(file_iformat = av_find_input_format(o->format))) {
            av_log(NULL, AV_LOG_FATAL, "Unknown input format: '%s'\n", o->format);
            exit_program(1);
        }
    }

    if (!strcmp(filename, "-"))
        filename = "pipe:";

    using_stdin |= !strncmp(filename, "pipe:", 5) ||
                    !strcmp(filename, "/dev/stdin");

    /* get default parameters from command line */
    ic = avformat_alloc_context();
    if (!ic) {
        print_error(filename, AVERROR(ENOMEM));
        exit_program(1);
    }
    if (o->nb_audio_sample_rate) {
        snprintf(buf, sizeof(buf), "%d", o->audio_sample_rate[o->nb_audio_sample_rate - 1].u.i);
        av_dict_set(&format_opts, "sample_rate", buf, 0);
    }
    if (o->nb_audio_channels) {
        snprintf(buf, sizeof(buf), "%d", o->audio_channels[o->nb_audio_channels - 1].u.i);
        av_dict_set(&format_opts, "channels", buf, 0);
    }
    if (o->nb_frame_rates) {
        av_dict_set(&format_opts, "framerate", o->frame_rates[o->nb_frame_rates - 1].u.str, 0);
    }
    if (o->nb_frame_sizes) {
        av_dict_set(&format_opts, "video_size", o->frame_sizes[o->nb_frame_sizes - 1].u.str, 0);
    }
    if (o->nb_frame_pix_fmts)
        av_dict_set(&format_opts, "pixel_format", o->frame_pix_fmts[o->nb_frame_pix_fmts - 1].u.str, 0);

    ic->flags |= AVFMT_FLAG_NONBLOCK;

    /* open the input file with generic libav function */
    err = avformat_open_input(&ic, filename, file_iformat, &format_opts);
    if (err < 0) {
        print_error(filename, err);
        exit_program(1);
    }
    assert_avoptions(format_opts);

    /* apply forced codec ids */
    for (i = 0; i < ic->nb_streams; i++)
        choose_codec(o, ic, ic->streams[i], ic->streams[i]->codec->codec_type);

    /* Set AVCodecContext options for avformat_find_stream_info */
    opts = setup_find_stream_info_opts(ic, codec_opts);
    orig_nb_streams = ic->nb_streams;

    /* If not enough info to get the stream parameters, we decode the
       first frames to get it. (used in mpeg case for example) */
    ret = avformat_find_stream_info(ic, opts);
    if (ret < 0) {
        av_log(NULL, AV_LOG_FATAL, "%s: could not find codec parameters\n", filename);
        av_close_input_file(ic);
        exit_program(1);
    }

    timestamp = o->start_time;
    /* add the stream start time */
    if (ic->start_time != AV_NOPTS_VALUE)
        timestamp += ic->start_time;

    /* if seeking requested, we execute it */
    if (o->start_time != 0) {
        ret = av_seek_frame(ic, -1, timestamp, AVSEEK_FLAG_BACKWARD);
        if (ret < 0) {
            av_log(NULL, AV_LOG_WARNING, "%s: could not seek to position %0.3f\n",
                   filename, (double)timestamp / AV_TIME_BASE);
        }
    }

    /* update the current parameters so that they match the one of the input stream */
    add_input_streams(o, ic);

    /* dump the file content */
    av_dump_format(ic, nb_input_files, filename, 0);

    input_files = grow_array(input_files, sizeof(*input_files), &nb_input_files, nb_input_files + 1);
    input_files[nb_input_files - 1].ctx        = ic;
    input_files[nb_input_files - 1].ist_index  = nb_input_streams - ic->nb_streams;
    input_files[nb_input_files - 1].ts_offset  = o->input_ts_offset - (copy_ts ? 0 : timestamp);
    input_files[nb_input_files - 1].nb_streams = ic->nb_streams;
    input_files[nb_input_files - 1].rate_emu   = o->rate_emu;

    for (i = 0; i < orig_nb_streams; i++)
        av_dict_free(&opts[i]);
    av_freep(&opts);

    reset_options(o);
    return 0;
}

static void parse_forced_key_frames(char *kf, OutputStream *ost,
                                    AVCodecContext *avctx)
{
    char *p;
    int n = 1, i;
    int64_t t;

    for (p = kf; *p; p++)
        if (*p == ',')
            n++;
    ost->forced_kf_count = n;
    ost->forced_kf_pts = av_malloc(sizeof(*ost->forced_kf_pts) * n);
    if (!ost->forced_kf_pts) {
        av_log(NULL, AV_LOG_FATAL, "Could not allocate forced key frames array.\n");
        exit_program(1);
    }
    for (i = 0; i < n; i++) {
        p = i ? strchr(p, ',') + 1 : kf;
        t = parse_time_or_die("force_key_frames", p, 1);
        ost->forced_kf_pts[i] = av_rescale_q(t, AV_TIME_BASE_Q, avctx->time_base);
    }
}

static OutputStream *new_output_stream(OptionsContext *o, AVFormatContext *oc, enum AVMediaType type)
{
    OutputStream *ost;
    AVStream *st = av_new_stream(oc, oc->nb_streams < o->nb_streamid_map ? o->streamid_map[oc->nb_streams] : 0);
    int idx      = oc->nb_streams - 1;
    int64_t max_frames = INT64_MAX;
    char *bsf = NULL, *next, *codec_tag = NULL;
    AVBitStreamFilterContext *bsfc, *bsfc_prev = NULL;
    double qscale = -1;

    if (!st) {
        av_log(NULL, AV_LOG_FATAL, "Could not alloc stream.\n");
        exit_program(1);
    }

    output_streams = grow_array(output_streams, sizeof(*output_streams), &nb_output_streams,
                                nb_output_streams + 1);
    ost = &output_streams[nb_output_streams - 1];
    ost->file_index = nb_output_files;
    ost->index = idx;
    ost->st    = st;
    st->codec->codec_type = type;
    ost->enc = choose_codec(o, oc, st, type);
    if (ost->enc) {
        ost->opts  = filter_codec_opts(codec_opts, ost->enc->id, oc, st);
    }

    avcodec_get_context_defaults3(st->codec, ost->enc);
    st->codec->codec_type = type; // XXX hack, avcodec_get_context_defaults2() sets type to unknown for stream copy

    MATCH_PER_STREAM_OPT(max_frames, i64, max_frames, oc, st);
    ost->max_frames = max_frames;

    MATCH_PER_STREAM_OPT(bitstream_filters, str, bsf, oc, st);
    while (bsf) {
        if (next = strchr(bsf, ','))
            *next++ = 0;
        if (!(bsfc = av_bitstream_filter_init(bsf))) {
            av_log(NULL, AV_LOG_FATAL, "Unknown bitstream filter %s\n", bsf);
            exit_program(1);
        }
        if (bsfc_prev)
            bsfc_prev->next = bsfc;
        else
            ost->bitstream_filters = bsfc;

        bsfc_prev = bsfc;
        bsf       = next;
    }

    MATCH_PER_STREAM_OPT(codec_tags, str, codec_tag, oc, st);
    if (codec_tag) {
        uint32_t tag = strtol(codec_tag, &next, 0);
        if (*next)
            tag = AV_RL32(codec_tag);
        st->codec->codec_tag = tag;
    }

    MATCH_PER_STREAM_OPT(qscale, dbl, qscale, oc, st);
    if (qscale >= 0 || same_quant) {
        st->codec->flags |= CODEC_FLAG_QSCALE;
        st->codec->global_quality = FF_QP2LAMBDA * qscale;
    }

    if (oc->oformat->flags & AVFMT_GLOBALHEADER)
        st->codec->flags |= CODEC_FLAG_GLOBAL_HEADER;

    av_opt_get_int(sws_opts, "sws_flags", 0, &ost->sws_flags);
    return ost;
}

static void parse_matrix_coeffs(uint16_t *dest, const char *str)
{
    int i;
    const char *p = str;
    for(i = 0;; i++) {
        dest[i] = atoi(p);
        if(i == 63)
            break;
        p = strchr(p, ',');
        if(!p) {
            av_log(NULL, AV_LOG_FATAL, "Syntax error in matrix \"%s\" at coeff %d\n", str, i);
            exit_program(1);
        }
        p++;
    }
}

static OutputStream *new_video_stream(OptionsContext *o, AVFormatContext *oc)
{
    AVStream *st;
    OutputStream *ost;
    AVCodecContext *video_enc;

    ost = new_output_stream(o, oc, AVMEDIA_TYPE_VIDEO);
    st  = ost->st;
    video_enc = st->codec;

    if (!st->stream_copy) {
        const char *p = NULL;
        char *forced_key_frames = NULL, *frame_rate = NULL, *frame_size = NULL;
        char *frame_aspect_ratio = NULL, *frame_pix_fmt = NULL;
        char *intra_matrix = NULL, *inter_matrix = NULL, *filters = NULL;
        int i, force_fps = 0, top_field_first = -1;

        MATCH_PER_STREAM_OPT(frame_rates, str, frame_rate, oc, st);
        if (frame_rate && av_parse_video_rate(&ost->frame_rate, frame_rate) < 0) {
            av_log(NULL, AV_LOG_FATAL, "Invalid framerate value: %s\n", frame_rate);
            exit_program(1);
        }

        MATCH_PER_STREAM_OPT(frame_sizes, str, frame_size, oc, st);
        if (frame_size && av_parse_video_size(&video_enc->width, &video_enc->height, frame_size) < 0) {
            av_log(NULL, AV_LOG_FATAL, "Invalid frame size: %s.\n", frame_size);
            exit_program(1);
        }

        MATCH_PER_STREAM_OPT(frame_aspect_ratios, str, frame_aspect_ratio, oc, st);
        if (frame_aspect_ratio)
            ost->frame_aspect_ratio = parse_frame_aspect_ratio(frame_aspect_ratio);

        MATCH_PER_STREAM_OPT(frame_pix_fmts, str, frame_pix_fmt, oc, st);
        if (frame_pix_fmt && (video_enc->pix_fmt = av_get_pix_fmt(frame_pix_fmt)) == PIX_FMT_NONE) {
            av_log(NULL, AV_LOG_FATAL, "Unknown pixel format requested: %s.\n", frame_pix_fmt);
            exit_program(1);
        }
        st->sample_aspect_ratio = video_enc->sample_aspect_ratio;

        MATCH_PER_STREAM_OPT(intra_matrices, str, intra_matrix, oc, st);
        if (intra_matrix) {
            if (!(video_enc->intra_matrix = av_mallocz(sizeof(*video_enc->intra_matrix) * 64))) {
                av_log(NULL, AV_LOG_FATAL, "Could not allocate memory for intra matrix.\n");
                exit_program(1);
            }
            parse_matrix_coeffs(video_enc->intra_matrix, intra_matrix);
        }
        MATCH_PER_STREAM_OPT(inter_matrices, str, inter_matrix, oc, st);
        if (inter_matrix) {
            if (!(video_enc->inter_matrix = av_mallocz(sizeof(*video_enc->inter_matrix) * 64))) {
                av_log(NULL, AV_LOG_FATAL, "Could not allocate memory for inter matrix.\n");
                exit_program(1);
            }
            parse_matrix_coeffs(video_enc->inter_matrix, inter_matrix);
        }

        MATCH_PER_STREAM_OPT(rc_overrides, str, p, oc, st);
        for(i=0; p; i++){
            int start, end, q;
            int e=sscanf(p, "%d,%d,%d", &start, &end, &q);
            if(e!=3){
                av_log(NULL, AV_LOG_FATAL, "error parsing rc_override\n");
                exit_program(1);
            }
            video_enc->rc_override=
                av_realloc(video_enc->rc_override,
                           sizeof(RcOverride)*(i+1));
            video_enc->rc_override[i].start_frame= start;
            video_enc->rc_override[i].end_frame  = end;
            if(q>0){
                video_enc->rc_override[i].qscale= q;
                video_enc->rc_override[i].quality_factor= 1.0;
            }
            else{
                video_enc->rc_override[i].qscale= 0;
                video_enc->rc_override[i].quality_factor= -q/100.0;
            }
            p= strchr(p, '/');
            if(p) p++;
        }
        video_enc->rc_override_count=i;
        if (!video_enc->rc_initial_buffer_occupancy)
            video_enc->rc_initial_buffer_occupancy = video_enc->rc_buffer_size*3/4;
        video_enc->intra_dc_precision= intra_dc_precision - 8;

        /* two pass mode */
        if (do_pass) {
            if (do_pass == 1) {
                video_enc->flags |= CODEC_FLAG_PASS1;
            } else {
                video_enc->flags |= CODEC_FLAG_PASS2;
            }
        }

        MATCH_PER_STREAM_OPT(forced_key_frames, str, forced_key_frames, oc, st);
        if (forced_key_frames)
            parse_forced_key_frames(forced_key_frames, ost, video_enc);

        MATCH_PER_STREAM_OPT(force_fps, i, force_fps, oc, st);
        ost->force_fps = force_fps;

        MATCH_PER_STREAM_OPT(top_field_first, i, top_field_first, oc, st);
        ost->top_field_first = top_field_first;

#if CONFIG_AVFILTER
        MATCH_PER_STREAM_OPT(filters, str, filters, oc, st);
        if (filters)
            ost->avfilter = av_strdup(filters);
#endif
    }

    return ost;
}

static OutputStream *new_audio_stream(OptionsContext *o, AVFormatContext *oc)
{
    AVStream *st;
    OutputStream *ost;
    AVCodecContext *audio_enc;

    ost = new_output_stream(o, oc, AVMEDIA_TYPE_AUDIO);
    st  = ost->st;

    audio_enc = st->codec;
    audio_enc->codec_type = AVMEDIA_TYPE_AUDIO;

    if (!st->stream_copy) {
        char *sample_fmt = NULL;

        MATCH_PER_STREAM_OPT(audio_channels, i, audio_enc->channels, oc, st);

        MATCH_PER_STREAM_OPT(sample_fmts, str, sample_fmt, oc, st);
        if (sample_fmt &&
            (audio_enc->sample_fmt = av_get_sample_fmt(sample_fmt)) == AV_SAMPLE_FMT_NONE) {
            av_log(NULL, AV_LOG_FATAL, "Invalid sample format '%s'\n", sample_fmt);
            exit_program(1);
        }

        MATCH_PER_STREAM_OPT(audio_sample_rate, i, audio_enc->sample_rate, oc, st);
    }

    return ost;
}

static OutputStream *new_data_stream(OptionsContext *o, AVFormatContext *oc)
{
    AVStream *st;
    OutputStream *ost;

    ost = new_output_stream(o, oc, AVMEDIA_TYPE_DATA);
    st  = ost->st;
    if (!st->stream_copy) {
        av_log(NULL, AV_LOG_FATAL, "Data stream encoding not supported yet (only streamcopy)\n");
        exit_program(1);
    }

    return ost;
}

static OutputStream *new_attachment_stream(OptionsContext *o, AVFormatContext *oc)
{
    OutputStream *ost = new_output_stream(o, oc, AVMEDIA_TYPE_ATTACHMENT);
    ost->st->stream_copy = 1;
    return ost;
}

static OutputStream *new_subtitle_stream(OptionsContext *o, AVFormatContext *oc)
{
    AVStream *st;
    OutputStream *ost;
    AVCodecContext *subtitle_enc;

    ost = new_output_stream(o, oc, AVMEDIA_TYPE_SUBTITLE);
    st  = ost->st;
    subtitle_enc = st->codec;

    subtitle_enc->codec_type = AVMEDIA_TYPE_SUBTITLE;

    return ost;
}

/* arg format is "output-stream-index:streamid-value". */
static int opt_streamid(OptionsContext *o, const char *opt, const char *arg)
{
    int idx;
    char *p;
    char idx_str[16];

    av_strlcpy(idx_str, arg, sizeof(idx_str));
    p = strchr(idx_str, ':');
    if (!p) {
        av_log(NULL, AV_LOG_FATAL,
               "Invalid value '%s' for option '%s', required syntax is 'index:value'\n",
               arg, opt);
        exit_program(1);
    }
    *p++ = '\0';
    idx = parse_number_or_die(opt, idx_str, OPT_INT, 0, MAX_STREAMS-1);
    o->streamid_map = grow_array(o->streamid_map, sizeof(*o->streamid_map), &o->nb_streamid_map, idx+1);
    o->streamid_map[idx] = parse_number_or_die(opt, p, OPT_INT, 0, INT_MAX);
    return 0;
}

static int copy_chapters(InputFile *ifile, OutputFile *ofile, int copy_metadata)
{
    AVFormatContext *is = ifile->ctx;
    AVFormatContext *os = ofile->ctx;
    int i;

    for (i = 0; i < is->nb_chapters; i++) {
        AVChapter *in_ch = is->chapters[i], *out_ch;
        int64_t ts_off   = av_rescale_q(ofile->start_time - ifile->ts_offset,
                                      AV_TIME_BASE_Q, in_ch->time_base);
        int64_t rt       = (ofile->recording_time == INT64_MAX) ? INT64_MAX :
                           av_rescale_q(ofile->recording_time, AV_TIME_BASE_Q, in_ch->time_base);


        if (in_ch->end < ts_off)
            continue;
        if (rt != INT64_MAX && in_ch->start > rt + ts_off)
            break;

        out_ch = av_mallocz(sizeof(AVChapter));
        if (!out_ch)
            return AVERROR(ENOMEM);

        out_ch->id        = in_ch->id;
        out_ch->time_base = in_ch->time_base;
        out_ch->start     = FFMAX(0,  in_ch->start - ts_off);
        out_ch->end       = FFMIN(rt, in_ch->end   - ts_off);

        if (copy_metadata)
            av_dict_copy(&out_ch->metadata, in_ch->metadata, 0);

        os->nb_chapters++;
        os->chapters = av_realloc(os->chapters, sizeof(AVChapter)*os->nb_chapters);
        if (!os->chapters)
            return AVERROR(ENOMEM);
        os->chapters[os->nb_chapters - 1] = out_ch;
    }
    return 0;
}

static int read_ffserver_streams(OptionsContext *o, AVFormatContext *s, const char *filename)
{
    int i, err;
    AVFormatContext *ic = NULL;

    err = avformat_open_input(&ic, filename, NULL, NULL);
    if (err < 0)
        return err;
    /* copy stream format */
    for(i=0;i<ic->nb_streams;i++) {
        AVStream *st;
        OutputStream *ost;
        AVCodec *codec;

        codec = avcodec_find_encoder(ic->streams[i]->codec->codec_id);
        ost   = new_output_stream(o, s, codec->type);
        st    = ost->st;

        // FIXME: a more elegant solution is needed
        memcpy(st, ic->streams[i], sizeof(AVStream));
        st->info = av_malloc(sizeof(*st->info));
        memcpy(st->info, ic->streams[i]->info, sizeof(*st->info));
        avcodec_copy_context(st->codec, ic->streams[i]->codec);

        if (st->codec->codec_type == AVMEDIA_TYPE_AUDIO && !st->stream_copy)
            choose_sample_fmt(st, codec);
        else if (st->codec->codec_type == AVMEDIA_TYPE_VIDEO && !st->stream_copy)
            choose_pixel_fmt(st, codec);
    }

    av_close_input_file(ic);
    return 0;
}

static void opt_output_file(void *optctx, const char *filename)
{
    OptionsContext *o = optctx;
    AVFormatContext *oc;
    int i, err;
    AVOutputFormat *file_oformat;
    OutputStream *ost;
    InputStream  *ist;

    if (!strcmp(filename, "-"))
        filename = "pipe:";

    err = avformat_alloc_output_context2(&oc, NULL, o->format, filename);
    if (!oc) {
        print_error(filename, err);
        exit_program(1);
    }

    file_oformat= oc->oformat;

    if (!strcmp(file_oformat->name, "ffm") &&
        av_strstart(filename, "http:", NULL)) {
        /* special case for files sent to ffserver: we get the stream
           parameters from ffserver */
        int err = read_ffserver_streams(o, oc, filename);
        if (err < 0) {
            print_error(filename, err);
            exit_program(1);
        }
    } else if (!o->nb_stream_maps) {
        /* pick the "best" stream of each type */
#define NEW_STREAM(type, index)\
        if (index >= 0) {\
            ost = new_ ## type ## _stream(o, oc);\
            ost->source_index = index;\
            ost->sync_ist     = &input_streams[index];\
            input_streams[index].discard = 0;\
        }

        /* video: highest resolution */
        if (!o->video_disable && oc->oformat->video_codec != CODEC_ID_NONE) {
            int area = 0, idx = -1;
            for (i = 0; i < nb_input_streams; i++) {
                ist = &input_streams[i];
                if (ist->st->codec->codec_type == AVMEDIA_TYPE_VIDEO &&
                    ist->st->codec->width * ist->st->codec->height > area) {
                    area = ist->st->codec->width * ist->st->codec->height;
                    idx = i;
                }
            }
            NEW_STREAM(video, idx);
        }

        /* audio: most channels */
        if (!o->audio_disable && oc->oformat->audio_codec != CODEC_ID_NONE) {
            int channels = 0, idx = -1;
            for (i = 0; i < nb_input_streams; i++) {
                ist = &input_streams[i];
                if (ist->st->codec->codec_type == AVMEDIA_TYPE_AUDIO &&
                    ist->st->codec->channels > channels) {
                    channels = ist->st->codec->channels;
                    idx = i;
                }
            }
            NEW_STREAM(audio, idx);
        }

        /* subtitles: pick first */
        if (!o->subtitle_disable && oc->oformat->subtitle_codec != CODEC_ID_NONE) {
            for (i = 0; i < nb_input_streams; i++)
                if (input_streams[i].st->codec->codec_type == AVMEDIA_TYPE_SUBTITLE) {
                    NEW_STREAM(subtitle, i);
                    break;
                }
        }
        /* do something with data? */
    } else {
        for (i = 0; i < o->nb_stream_maps; i++) {
            StreamMap *map = &o->stream_maps[i];

            if (map->disabled)
                continue;

            ist = &input_streams[input_files[map->file_index].ist_index + map->stream_index];
            switch (ist->st->codec->codec_type) {
            case AVMEDIA_TYPE_VIDEO:    ost = new_video_stream(o, oc);    break;
            case AVMEDIA_TYPE_AUDIO:    ost = new_audio_stream(o, oc);    break;
            case AVMEDIA_TYPE_SUBTITLE: ost = new_subtitle_stream(o, oc); break;
            case AVMEDIA_TYPE_DATA:     ost = new_data_stream(o, oc);     break;
            case AVMEDIA_TYPE_ATTACHMENT: ost = new_attachment_stream(o, oc); break;
            default:
                av_log(NULL, AV_LOG_FATAL, "Cannot map stream #%d.%d - unsupported type.\n",
                       map->file_index, map->stream_index);
                exit_program(1);
            }

            ost->source_index = input_files[map->file_index].ist_index + map->stream_index;
            ost->sync_ist = &input_streams[input_files[map->sync_file_index].ist_index +
                                           map->sync_stream_index];
            ist->discard = 0;
        }
    }

    output_files = grow_array(output_files, sizeof(*output_files), &nb_output_files, nb_output_files + 1);
    output_files[nb_output_files - 1].ctx       = oc;
    output_files[nb_output_files - 1].ost_index = nb_output_streams - oc->nb_streams;
    output_files[nb_output_files - 1].recording_time = o->recording_time;
    output_files[nb_output_files - 1].start_time     = o->start_time;
    output_files[nb_output_files - 1].limit_filesize = o->limit_filesize;
    av_dict_copy(&output_files[nb_output_files - 1].opts, format_opts, 0);

    /* check filename in case of an image number is expected */
    if (oc->oformat->flags & AVFMT_NEEDNUMBER) {
        if (!av_filename_number_test(oc->filename)) {
            print_error(oc->filename, AVERROR(EINVAL));
            exit_program(1);
        }
    }

    if (!(oc->oformat->flags & AVFMT_NOFILE)) {
        /* test if it already exists to avoid loosing precious files */
        if (!file_overwrite &&
            (strchr(filename, ':') == NULL ||
             filename[1] == ':' ||
             av_strstart(filename, "file:", NULL))) {
            if (avio_check(filename, 0) == 0) {
                if (!using_stdin) {
                    fprintf(stderr,"File '%s' already exists. Overwrite ? [y/N] ", filename);
                    fflush(stderr);
                    if (!read_yesno()) {
                        fprintf(stderr, "Not overwriting - exiting\n");
                        exit_program(1);
                    }
                }
                else {
                    fprintf(stderr,"File '%s' already exists. Exiting.\n", filename);
                    exit_program(1);
                }
            }
        }

        /* open the file */
        if ((err = avio_open(&oc->pb, filename, AVIO_FLAG_WRITE)) < 0) {
            print_error(filename, err);
            exit_program(1);
        }
    }

    oc->preload   = (int)(o->mux_preload   * AV_TIME_BASE);
    oc->max_delay = (int)(o->mux_max_delay * AV_TIME_BASE);

    /* copy chapters */
    if (o->chapters_input_file >= nb_input_files) {
        if (o->chapters_input_file == INT_MAX) {
            /* copy chapters from the first input file that has them*/
            o->chapters_input_file = -1;
            for (i = 0; i < nb_input_files; i++)
                if (input_files[i].ctx->nb_chapters) {
                    o->chapters_input_file = i;
                    break;
                }
        } else {
            av_log(NULL, AV_LOG_FATAL, "Invalid input file index %d in chapter mapping.\n",
                   o->chapters_input_file);
            exit_program(1);
        }
    }
    if (o->chapters_input_file >= 0)
        copy_chapters(&input_files[o->chapters_input_file], &output_files[nb_output_files - 1],
                      !o->metadata_chapters_manual);

    /* copy metadata */
    for (i = 0; i < o->nb_meta_data_maps; i++) {
        AVFormatContext *files[2];
        AVDictionary    **meta[2];
        int j;

#define METADATA_CHECK_INDEX(index, nb_elems, desc)\
        if ((index) < 0 || (index) >= (nb_elems)) {\
            av_log(NULL, AV_LOG_FATAL, "Invalid %s index %d while processing metadata maps\n",\
                     (desc), (index));\
            exit_program(1);\
        }

        int in_file_index = o->meta_data_maps[i][1].file;
        if (in_file_index < 0)
            continue;
        METADATA_CHECK_INDEX(in_file_index, nb_input_files, "input file")

        files[0] = oc;
        files[1] = input_files[in_file_index].ctx;

        for (j = 0; j < 2; j++) {
            MetadataMap *map = &o->meta_data_maps[i][j];

            switch (map->type) {
            case 'g':
                meta[j] = &files[j]->metadata;
                break;
            case 's':
                METADATA_CHECK_INDEX(map->index, files[j]->nb_streams, "stream")
                meta[j] = &files[j]->streams[map->index]->metadata;
                break;
            case 'c':
                METADATA_CHECK_INDEX(map->index, files[j]->nb_chapters, "chapter")
                meta[j] = &files[j]->chapters[map->index]->metadata;
                break;
            case 'p':
                METADATA_CHECK_INDEX(map->index, files[j]->nb_programs, "program")
                meta[j] = &files[j]->programs[map->index]->metadata;
                break;
            }
        }

        av_dict_copy(meta[0], *meta[1], AV_DICT_DONT_OVERWRITE);
    }

    /* copy global metadata by default */
    if (!o->metadata_global_manual && nb_input_files)
        av_dict_copy(&oc->metadata, input_files[0].ctx->metadata,
                     AV_DICT_DONT_OVERWRITE);
    if (!o->metadata_streams_manual)
        for (i = output_files[nb_output_files - 1].ost_index; i < nb_output_streams; i++) {
            InputStream *ist = &input_streams[output_streams[i].source_index];
            av_dict_copy(&output_streams[i].st->metadata, ist->st->metadata, AV_DICT_DONT_OVERWRITE);
        }

    /* process manually set metadata */
    for (i = 0; i < o->nb_metadata; i++) {
        AVDictionary **m;
        char type, *val;
        int index = 0;

        val = strchr(o->metadata[i].u.str, '=');
        if (!val) {
            av_log(NULL, AV_LOG_FATAL, "No '=' character in metadata string %s.\n",
                   o->metadata[i].u.str);
            exit_program(1);
        }
        *val++ = 0;

        parse_meta_type(o->metadata[i].specifier, &type, &index);
        switch (type) {
        case 'g':
            m = &oc->metadata;
            break;
        case 's':
            if (index < 0 || index >= oc->nb_streams) {
                av_log(NULL, AV_LOG_FATAL, "Invalid stream index %d in metadata specifier.\n", index);
                exit_program(1);
            }
            m = &oc->streams[index]->metadata;
            break;
        case 'c':
            if (index < 0 || index >= oc->nb_chapters) {
                av_log(NULL, AV_LOG_FATAL, "Invalid chapter index %d in metadata specifier.\n", index);
                exit_program(1);
            }
            m = &oc->chapters[index]->metadata;
            break;
        default:
            av_log(NULL, AV_LOG_FATAL, "Invalid metadata specifier %s.\n", o->metadata[i].specifier);
            exit_program(1);
        }

        av_dict_set(m, o->metadata[i].u.str, *val ? val : NULL, 0);
    }

    reset_options(o);
}

/* same option as mencoder */
static int opt_pass(const char *opt, const char *arg)
{
    do_pass = parse_number_or_die(opt, arg, OPT_INT, 1, 2);
    return 0;
}

static int64_t getutime(void)
{
#if HAVE_GETRUSAGE
    struct rusage rusage;

    getrusage(RUSAGE_SELF, &rusage);
    return (rusage.ru_utime.tv_sec * 1000000LL) + rusage.ru_utime.tv_usec;
#elif HAVE_GETPROCESSTIMES
    HANDLE proc;
    FILETIME c, e, k, u;
    proc = GetCurrentProcess();
    GetProcessTimes(proc, &c, &e, &k, &u);
    return ((int64_t) u.dwHighDateTime << 32 | u.dwLowDateTime) / 10;
#else
    return av_gettime();
#endif
}

static int64_t getmaxrss(void)
{
#if HAVE_GETRUSAGE && HAVE_STRUCT_RUSAGE_RU_MAXRSS
    struct rusage rusage;
    getrusage(RUSAGE_SELF, &rusage);
    return (int64_t)rusage.ru_maxrss * 1024;
#elif HAVE_GETPROCESSMEMORYINFO
    HANDLE proc;
    PROCESS_MEMORY_COUNTERS memcounters;
    proc = GetCurrentProcess();
    memcounters.cb = sizeof(memcounters);
    GetProcessMemoryInfo(proc, &memcounters, sizeof(memcounters));
    return memcounters.PeakPagefileUsage;
#else
    return 0;
#endif
}

static int opt_audio_qscale(OptionsContext *o, const char *opt, const char *arg)
{
    return parse_option(o, "q:a", arg, options);
}

static void show_usage(void)
{
    printf("Hyper fast Audio and Video encoder\n");
    printf("usage: %s [options] [[infile options] -i infile]... {[outfile options] outfile}...\n", program_name);
    printf("\n");
}

static int opt_help(const char *opt, const char *arg)
{
    int flags = AV_OPT_FLAG_DECODING_PARAM | AV_OPT_FLAG_ENCODING_PARAM;
    av_log_set_callback(log_callback_help);
    show_usage();
    show_help_options(options, "Main options:\n",
                      OPT_EXPERT | OPT_AUDIO | OPT_VIDEO | OPT_SUBTITLE | OPT_GRAB, 0);
    show_help_options(options, "\nAdvanced options:\n",
                      OPT_EXPERT | OPT_AUDIO | OPT_VIDEO | OPT_SUBTITLE | OPT_GRAB,
                      OPT_EXPERT);
    show_help_options(options, "\nVideo options:\n",
                      OPT_EXPERT | OPT_AUDIO | OPT_VIDEO | OPT_GRAB,
                      OPT_VIDEO);
    show_help_options(options, "\nAdvanced Video options:\n",
                      OPT_EXPERT | OPT_AUDIO | OPT_VIDEO | OPT_GRAB,
                      OPT_VIDEO | OPT_EXPERT);
    show_help_options(options, "\nAudio options:\n",
                      OPT_EXPERT | OPT_AUDIO | OPT_VIDEO | OPT_GRAB,
                      OPT_AUDIO);
    show_help_options(options, "\nAdvanced Audio options:\n",
                      OPT_EXPERT | OPT_AUDIO | OPT_VIDEO | OPT_GRAB,
                      OPT_AUDIO | OPT_EXPERT);
    show_help_options(options, "\nSubtitle options:\n",
                      OPT_SUBTITLE | OPT_GRAB,
                      OPT_SUBTITLE);
    show_help_options(options, "\nAudio/Video grab options:\n",
                      OPT_GRAB,
                      OPT_GRAB);
    printf("\n");
<<<<<<< HEAD
    class = avcodec_get_class();
    av_opt_show2(&class, NULL, AV_OPT_FLAG_ENCODING_PARAM|AV_OPT_FLAG_DECODING_PARAM, 0);
    printf("\n");

    /* individual codec options */
    c = NULL;
    while ((c = av_codec_next(c))) {
        if (c->priv_class) {
            av_opt_show2(&c->priv_class, NULL, AV_OPT_FLAG_ENCODING_PARAM|AV_OPT_FLAG_DECODING_PARAM, 0);
            printf("\n");
        }
    }

    class = avformat_get_class();
    av_opt_show2(&class, NULL, AV_OPT_FLAG_ENCODING_PARAM|AV_OPT_FLAG_DECODING_PARAM, 0);
    printf("\n");

    /* individual muxer options */
    while ((oformat = av_oformat_next(oformat))) {
        if (oformat->priv_class) {
            av_opt_show2(&oformat->priv_class, NULL, AV_OPT_FLAG_ENCODING_PARAM, 0);
            printf("\n");
        }
    }

    /* individual demuxer options */
    while ((iformat = av_iformat_next(iformat))) {
        if (iformat->priv_class) {
            av_opt_show2(&iformat->priv_class, NULL, AV_OPT_FLAG_DECODING_PARAM, 0);
            printf("\n");
        }
    }

    class = sws_get_class();
    av_opt_show2(&class, NULL, AV_OPT_FLAG_ENCODING_PARAM|AV_OPT_FLAG_DECODING_PARAM, 0);
    return 0;
=======
    show_help_children(avcodec_get_class(), flags);
    show_help_children(avformat_get_class(), flags);
    show_help_children(sws_get_class(), flags);
>>>>>>> 47a1d794
}

static int opt_target(OptionsContext *o, const char *opt, const char *arg)
{
    enum { PAL, NTSC, FILM, UNKNOWN } norm = UNKNOWN;
    static const char *const frame_rates[] = {"25", "30000/1001", "24000/1001"};

    if(!strncmp(arg, "pal-", 4)) {
        norm = PAL;
        arg += 4;
    } else if(!strncmp(arg, "ntsc-", 5)) {
        norm = NTSC;
        arg += 5;
    } else if(!strncmp(arg, "film-", 5)) {
        norm = FILM;
        arg += 5;
    } else {
        /* Try to determine PAL/NTSC by peeking in the input files */
        if(nb_input_files) {
            int i, j, fr;
            for (j = 0; j < nb_input_files; j++) {
                for (i = 0; i < input_files[j].nb_streams; i++) {
                    AVCodecContext *c = input_files[j].ctx->streams[i]->codec;
                    if(c->codec_type != AVMEDIA_TYPE_VIDEO)
                        continue;
                    fr = c->time_base.den * 1000 / c->time_base.num;
                    if(fr == 25000) {
                        norm = PAL;
                        break;
                    } else if((fr == 29970) || (fr == 23976)) {
                        norm = NTSC;
                        break;
                    }
                }
                if(norm != UNKNOWN)
                    break;
            }
        }
        if (norm != UNKNOWN)
            av_log(NULL, AV_LOG_INFO, "Assuming %s for target.\n", norm == PAL ? "PAL" : "NTSC");
    }

    if(norm == UNKNOWN) {
        av_log(NULL, AV_LOG_FATAL, "Could not determine norm (PAL/NTSC/NTSC-Film) for target.\n");
        av_log(NULL, AV_LOG_FATAL, "Please prefix target with \"pal-\", \"ntsc-\" or \"film-\",\n");
        av_log(NULL, AV_LOG_FATAL, "or set a framerate with \"-r xxx\".\n");
        exit_program(1);
    }

    if(!strcmp(arg, "vcd")) {
        opt_video_codec(o, "c:v", "mpeg1video");
        opt_audio_codec(o, "c:a", "mp2");
        parse_option(o, "f", "vcd", options);

        parse_option(o, "s", norm == PAL ? "352x288" : "352x240", options);
        parse_option(o, "r", frame_rates[norm], options);
        opt_default("g", norm == PAL ? "15" : "18");

        opt_default("b", "1150000");
        opt_default("maxrate", "1150000");
        opt_default("minrate", "1150000");
        opt_default("bufsize", "327680"); // 40*1024*8;

        opt_default("b:a", "224000");
        parse_option(o, "ar", "44100", options);
        parse_option(o, "ac", "2", options);

        opt_default("packetsize", "2324");
        opt_default("muxrate", "1411200"); // 2352 * 75 * 8;

        /* We have to offset the PTS, so that it is consistent with the SCR.
           SCR starts at 36000, but the first two packs contain only padding
           and the first pack from the other stream, respectively, may also have
           been written before.
           So the real data starts at SCR 36000+3*1200. */
        o->mux_preload = (36000+3*1200) / 90000.0; //0.44
    } else if(!strcmp(arg, "svcd")) {

        opt_video_codec(o, "c:v", "mpeg2video");
        opt_audio_codec(o, "c:a", "mp2");
        parse_option(o, "f", "svcd", options);

        parse_option(o, "s", norm == PAL ? "480x576" : "480x480", options);
        parse_option(o, "r", frame_rates[norm], options);
        opt_default("g", norm == PAL ? "15" : "18");

        opt_default("b", "2040000");
        opt_default("maxrate", "2516000");
        opt_default("minrate", "0"); //1145000;
        opt_default("bufsize", "1835008"); //224*1024*8;
        opt_default("flags", "+scan_offset");


        opt_default("b:a", "224000");
        parse_option(o, "ar", "44100", options);

        opt_default("packetsize", "2324");

    } else if(!strcmp(arg, "dvd")) {

        opt_video_codec(o, "c:v", "mpeg2video");
        opt_audio_codec(o, "c:a", "ac3");
        parse_option(o, "f", "dvd", options);

        parse_option(o, "s", norm == PAL ? "720x576" : "720x480", options);
        parse_option(o, "r", frame_rates[norm], options);
        opt_default("g", norm == PAL ? "15" : "18");

        opt_default("b", "6000000");
        opt_default("maxrate", "9000000");
        opt_default("minrate", "0"); //1500000;
        opt_default("bufsize", "1835008"); //224*1024*8;

        opt_default("packetsize", "2048");  // from www.mpucoder.com: DVD sectors contain 2048 bytes of data, this is also the size of one pack.
        opt_default("muxrate", "10080000"); // from mplex project: data_rate = 1260000. mux_rate = data_rate * 8

        opt_default("b:a", "448000");
        parse_option(o, "ar", "48000", options);

    } else if(!strncmp(arg, "dv", 2)) {

        parse_option(o, "f", "dv", options);

        parse_option(o, "s", norm == PAL ? "720x576" : "720x480", options);
        parse_option(o, "pix_fmt", !strncmp(arg, "dv50", 4) ? "yuv422p" :
                          norm == PAL ? "yuv420p" : "yuv411p", options);
        parse_option(o, "r", frame_rates[norm], options);

        parse_option(o, "ar", "48000", options);
        parse_option(o, "ac", "2", options);

    } else {
        av_log(NULL, AV_LOG_ERROR, "Unknown target: %s\n", arg);
        return AVERROR(EINVAL);
    }
    return 0;
}

static int opt_vstats_file(const char *opt, const char *arg)
{
    av_free (vstats_filename);
    vstats_filename=av_strdup (arg);
    return 0;
}

static int opt_vstats(const char *opt, const char *arg)
{
    char filename[40];
    time_t today2 = time(NULL);
    struct tm *today = localtime(&today2);

    snprintf(filename, sizeof(filename), "vstats_%02d%02d%02d.log", today->tm_hour, today->tm_min,
             today->tm_sec);
    return opt_vstats_file(opt, filename);
}

static int opt_video_frames(OptionsContext *o, const char *opt, const char *arg)
{
    return parse_option(o, "frames:v", arg, options);
}

static int opt_audio_frames(OptionsContext *o, const char *opt, const char *arg)
{
    return parse_option(o, "frames:a", arg, options);
}

static int opt_data_frames(OptionsContext *o, const char *opt, const char *arg)
{
    return parse_option(o, "frames:d", arg, options);
}

static void log_callback_null(void* ptr, int level, const char* fmt, va_list vl)
{
}

static int opt_passlogfile(const char *opt, const char *arg)
{
    pass_logfilename_prefix = arg;
#if CONFIG_LIBX264_ENCODER
    return opt_default("passlogfile", arg);
#else
    return 0;
#endif
}

static int opt_video_tag(OptionsContext *o, const char *opt, const char *arg)
{
    return parse_option(o, "tag:v", arg, options);
}

static int opt_audio_tag(OptionsContext *o, const char *opt, const char *arg)
{
    return parse_option(o, "tag:a", arg, options);
}

static int opt_subtitle_tag(OptionsContext *o, const char *opt, const char *arg)
{
    return parse_option(o, "tag:s", arg, options);
}

static int opt_video_filters(OptionsContext *o, const char *opt, const char *arg)
{
    return parse_option(o, "filter:v", arg, options);
}

#define OFFSET(x) offsetof(OptionsContext, x)
static const OptionDef options[] = {
    /* main options */
#include "cmdutils_common_opts.h"
    { "f", HAS_ARG | OPT_STRING | OPT_OFFSET, {.off = OFFSET(format)}, "force format", "fmt" },
    { "i", HAS_ARG | OPT_FUNC2, {(void*)opt_input_file}, "input file name", "filename" },
    { "y", OPT_BOOL, {(void*)&file_overwrite}, "overwrite output files" },
    { "c", HAS_ARG | OPT_STRING | OPT_SPEC, {.off = OFFSET(codec_names)}, "codec name", "codec" },
    { "codec", HAS_ARG | OPT_STRING | OPT_SPEC, {.off = OFFSET(codec_names)}, "codec name", "codec" },
    { "map", HAS_ARG | OPT_EXPERT | OPT_FUNC2, {(void*)opt_map}, "set input stream mapping", "file.stream[:syncfile.syncstream]" },
    { "map_metadata", HAS_ARG | OPT_EXPERT | OPT_FUNC2, {(void*)opt_map_metadata}, "set metadata information of outfile from infile",
      "outfile[,metadata]:infile[,metadata]" },
    { "map_chapters",  OPT_INT | HAS_ARG | OPT_EXPERT | OPT_OFFSET, {.off = OFFSET(chapters_input_file)},  "set chapters mapping", "input_file_index" },
    { "t", HAS_ARG | OPT_TIME | OPT_OFFSET, {.off = OFFSET(recording_time)}, "record or transcode \"duration\" seconds of audio/video", "duration" },
    { "fs", HAS_ARG | OPT_INT64 | OPT_OFFSET, {.off = OFFSET(limit_filesize)}, "set the limit file size in bytes", "limit_size" }, //
    { "ss", HAS_ARG | OPT_TIME | OPT_OFFSET, {.off = OFFSET(start_time)}, "set the start time offset", "time_off" },
    { "itsoffset", HAS_ARG | OPT_TIME | OPT_OFFSET, {.off = OFFSET(input_ts_offset)}, "set the input ts offset", "time_off" },
    { "itsscale", HAS_ARG | OPT_DOUBLE | OPT_SPEC, {.off = OFFSET(ts_scale)}, "set the input ts scale", "scale" },
    { "metadata", HAS_ARG | OPT_STRING | OPT_SPEC, {.off = OFFSET(metadata)}, "add metadata", "string=string" },
    { "dframes", HAS_ARG | OPT_FUNC2, {(void*)opt_data_frames}, "set the number of data frames to record", "number" },
    { "benchmark", OPT_BOOL | OPT_EXPERT, {(void*)&do_benchmark},
      "add timings for benchmarking" },
    { "timelimit", HAS_ARG, {(void*)opt_timelimit}, "set max runtime in seconds", "limit" },
    { "dump", OPT_BOOL | OPT_EXPERT, {(void*)&do_pkt_dump},
      "dump each input packet" },
    { "hex", OPT_BOOL | OPT_EXPERT, {(void*)&do_hex_dump},
      "when dumping packets, also dump the payload" },
    { "re", OPT_BOOL | OPT_EXPERT | OPT_OFFSET, {.off = OFFSET(rate_emu)}, "read input at native frame rate", "" },
    { "target", HAS_ARG | OPT_FUNC2, {(void*)opt_target}, "specify target file type (\"vcd\", \"svcd\", \"dvd\", \"dv\", \"dv50\", \"pal-vcd\", \"ntsc-svcd\", ...)", "type" },
    { "vsync", HAS_ARG | OPT_INT | OPT_EXPERT, {(void*)&video_sync_method}, "video sync method", "" },
    { "async", HAS_ARG | OPT_INT | OPT_EXPERT, {(void*)&audio_sync_method}, "audio sync method", "" },
    { "adrift_threshold", HAS_ARG | OPT_FLOAT | OPT_EXPERT, {(void*)&audio_drift_threshold}, "audio drift threshold", "threshold" },
    { "copyts", OPT_BOOL | OPT_EXPERT, {(void*)&copy_ts}, "copy timestamps" },
    { "copytb", OPT_BOOL | OPT_EXPERT, {(void*)&copy_tb}, "copy input stream time base when stream copying" },
    { "shortest", OPT_BOOL | OPT_EXPERT, {(void*)&opt_shortest}, "finish encoding within shortest input" }, //
    { "dts_delta_threshold", HAS_ARG | OPT_FLOAT | OPT_EXPERT, {(void*)&dts_delta_threshold}, "timestamp discontinuity delta threshold", "threshold" },
    { "xerror", OPT_BOOL, {(void*)&exit_on_error}, "exit on error", "error" },
    { "copyinkf", OPT_BOOL | OPT_EXPERT, {(void*)&copy_initial_nonkeyframes}, "copy initial non-keyframes" },
    { "frames", OPT_INT64 | HAS_ARG | OPT_SPEC, {.off = OFFSET(max_frames)}, "set the number of frames to record", "number" },
    { "tag",   OPT_STRING | HAS_ARG | OPT_SPEC, {.off = OFFSET(codec_tags)}, "force codec tag/fourcc", "fourcc/tag" },
    { "q", HAS_ARG | OPT_EXPERT | OPT_DOUBLE | OPT_SPEC, {.off = OFFSET(qscale)}, "use fixed quality scale (VBR)", "q" },
    { "qscale", HAS_ARG | OPT_EXPERT | OPT_DOUBLE | OPT_SPEC, {.off = OFFSET(qscale)}, "use fixed quality scale (VBR)", "q" },
#if CONFIG_AVFILTER
    { "filter", HAS_ARG | OPT_STRING | OPT_SPEC, {.off = OFFSET(filters)}, "set stream filterchain", "filter_list" },
#endif
    { "stats", OPT_BOOL, {&print_stats}, "print progress report during encoding", },

    /* video options */
    { "vframes", HAS_ARG | OPT_VIDEO | OPT_FUNC2, {(void*)opt_video_frames}, "set the number of video frames to record", "number" },
    { "r", HAS_ARG | OPT_VIDEO | OPT_STRING | OPT_SPEC, {.off = OFFSET(frame_rates)}, "set frame rate (Hz value, fraction or abbreviation)", "rate" },
    { "s", HAS_ARG | OPT_VIDEO | OPT_STRING | OPT_SPEC, {.off = OFFSET(frame_sizes)}, "set frame size (WxH or abbreviation)", "size" },
    { "aspect", HAS_ARG | OPT_VIDEO | OPT_STRING | OPT_SPEC, {.off = OFFSET(frame_aspect_ratios)}, "set aspect ratio (4:3, 16:9 or 1.3333, 1.7777)", "aspect" },
    { "pix_fmt", HAS_ARG | OPT_EXPERT | OPT_VIDEO | OPT_STRING | OPT_SPEC, {.off = OFFSET(frame_pix_fmts)}, "set pixel format", "format" },
    { "bits_per_raw_sample", OPT_INT | HAS_ARG | OPT_VIDEO, {(void*)&frame_bits_per_raw_sample}, "set the number of bits per raw sample", "number" },
    { "vn", OPT_BOOL | OPT_VIDEO | OPT_OFFSET, {.off = OFFSET(video_disable)}, "disable video" },
    { "vdt", OPT_INT | HAS_ARG | OPT_EXPERT | OPT_VIDEO, {(void*)&video_discard}, "discard threshold", "n" },
    { "rc_override", HAS_ARG | OPT_EXPERT | OPT_VIDEO | OPT_STRING | OPT_SPEC, {.off = OFFSET(rc_overrides)}, "rate control override for specific intervals", "override" },
    { "vcodec", HAS_ARG | OPT_VIDEO | OPT_FUNC2, {(void*)opt_video_codec}, "force video codec ('copy' to copy stream)", "codec" },
    { "same_quant", OPT_BOOL | OPT_VIDEO, {(void*)&same_quant},
      "use same quantizer as source (implies VBR)" },
    { "pass", HAS_ARG | OPT_VIDEO, {(void*)opt_pass}, "select the pass number (1 or 2)", "n" },
    { "passlogfile", HAS_ARG | OPT_VIDEO, {(void*)&opt_passlogfile}, "select two pass log file name prefix", "prefix" },
    { "deinterlace", OPT_BOOL | OPT_EXPERT | OPT_VIDEO, {(void*)&do_deinterlace},
      "deinterlace pictures" },
    { "vstats", OPT_EXPERT | OPT_VIDEO, {(void*)&opt_vstats}, "dump video coding statistics to file" },
    { "vstats_file", HAS_ARG | OPT_EXPERT | OPT_VIDEO, {(void*)opt_vstats_file}, "dump video coding statistics to file", "file" },
#if CONFIG_AVFILTER
    { "vf", HAS_ARG | OPT_VIDEO | OPT_FUNC2, {(void*)opt_video_filters}, "video filters", "filter list" },
#endif
    { "intra_matrix", HAS_ARG | OPT_EXPERT | OPT_VIDEO | OPT_STRING | OPT_SPEC, {.off = OFFSET(intra_matrices)}, "specify intra matrix coeffs", "matrix" },
    { "inter_matrix", HAS_ARG | OPT_EXPERT | OPT_VIDEO | OPT_STRING | OPT_SPEC, {.off = OFFSET(inter_matrices)}, "specify inter matrix coeffs", "matrix" },
    { "top", HAS_ARG | OPT_EXPERT | OPT_VIDEO | OPT_INT| OPT_SPEC, {.off = OFFSET(top_field_first)}, "top=1/bottom=0/auto=-1 field first", "" },
    { "dc", OPT_INT | HAS_ARG | OPT_EXPERT | OPT_VIDEO, {(void*)&intra_dc_precision}, "intra_dc_precision", "precision" },
    { "vtag", HAS_ARG | OPT_EXPERT | OPT_VIDEO | OPT_FUNC2, {(void*)opt_video_tag}, "force video tag/fourcc", "fourcc/tag" },
    { "qphist", OPT_BOOL | OPT_EXPERT | OPT_VIDEO, { (void *)&qp_hist }, "show QP histogram" },
    { "force_fps", OPT_BOOL | OPT_EXPERT | OPT_VIDEO | OPT_SPEC, {.off = OFFSET(force_fps)}, "force the selected framerate, disable the best supported framerate selection" },
    { "streamid", HAS_ARG | OPT_EXPERT | OPT_FUNC2, {(void*)opt_streamid}, "set the value of an outfile streamid", "streamIndex:value" },
    { "force_key_frames", OPT_STRING | HAS_ARG | OPT_EXPERT | OPT_VIDEO | OPT_SPEC, {.off = OFFSET(forced_key_frames)}, "force key frames at specified timestamps", "timestamps" },

    /* audio options */
    { "aframes", HAS_ARG | OPT_AUDIO | OPT_FUNC2, {(void*)opt_audio_frames}, "set the number of audio frames to record", "number" },
    { "aq", HAS_ARG | OPT_AUDIO | OPT_FUNC2, {(void*)opt_audio_qscale}, "set audio quality (codec-specific)", "quality", },
    { "ar", HAS_ARG | OPT_AUDIO | OPT_INT | OPT_SPEC, {.off = OFFSET(audio_sample_rate)}, "set audio sampling rate (in Hz)", "rate" },
    { "ac", HAS_ARG | OPT_AUDIO | OPT_INT | OPT_SPEC, {.off = OFFSET(audio_channels)}, "set number of audio channels", "channels" },
    { "an", OPT_BOOL | OPT_AUDIO | OPT_OFFSET, {.off = OFFSET(audio_disable)}, "disable audio" },
    { "acodec", HAS_ARG | OPT_AUDIO | OPT_FUNC2, {(void*)opt_audio_codec}, "force audio codec ('copy' to copy stream)", "codec" },
    { "atag", HAS_ARG | OPT_EXPERT | OPT_AUDIO | OPT_FUNC2, {(void*)opt_audio_tag}, "force audio tag/fourcc", "fourcc/tag" },
    { "vol", OPT_INT | HAS_ARG | OPT_AUDIO, {(void*)&audio_volume}, "change audio volume (256=normal)" , "volume" }, //
    { "sample_fmt", HAS_ARG | OPT_EXPERT | OPT_AUDIO | OPT_SPEC | OPT_STRING, {.off = OFFSET(sample_fmts)}, "set sample format", "format" },

    /* subtitle options */
    { "sn", OPT_BOOL | OPT_SUBTITLE | OPT_OFFSET, {.off = OFFSET(subtitle_disable)}, "disable subtitle" },
    { "scodec", HAS_ARG | OPT_SUBTITLE | OPT_FUNC2, {(void*)opt_subtitle_codec}, "force subtitle codec ('copy' to copy stream)", "codec" },
    { "stag", HAS_ARG | OPT_EXPERT | OPT_SUBTITLE | OPT_FUNC2, {(void*)opt_subtitle_tag}, "force subtitle tag/fourcc", "fourcc/tag" },

    /* grab options */
    { "isync", OPT_BOOL | OPT_EXPERT | OPT_GRAB, {(void*)&input_sync}, "sync read on input", "" },

    /* muxer options */
    { "muxdelay", OPT_FLOAT | HAS_ARG | OPT_EXPERT   | OPT_OFFSET, {.off = OFFSET(mux_max_delay)}, "set the maximum demux-decode delay", "seconds" },
    { "muxpreload", OPT_FLOAT | HAS_ARG | OPT_EXPERT | OPT_OFFSET, {.off = OFFSET(mux_preload)},   "set the initial demux-decode delay", "seconds" },

    { "bsf", HAS_ARG | OPT_STRING | OPT_SPEC, {.off = OFFSET(bitstream_filters)}, "A comma-separated list of bitstream filters", "bitstream_filters" },

    /* data codec support */
    { "dcodec", HAS_ARG | OPT_DATA | OPT_FUNC2, {(void*)opt_data_codec}, "force data codec ('copy' to copy stream)", "codec" },

    { "default", HAS_ARG | OPT_AUDIO | OPT_VIDEO | OPT_EXPERT, {(void*)opt_default}, "generic catch all option", "" },
    { NULL, },
};

int main(int argc, char **argv)
{
    OptionsContext o = { 0 };
    int64_t ti;

    reset_options(&o);

    av_log_set_flags(AV_LOG_SKIP_REPEATED);
    parse_loglevel(argc, argv, options);

    if(argc>1 && !strcmp(argv[1], "-d")){
        run_as_daemon=1;
        av_log_set_callback(log_callback_null);
        argc--;
        argv++;
    }

    avcodec_register_all();
#if CONFIG_AVDEVICE
    avdevice_register_all();
#endif
#if CONFIG_AVFILTER
    avfilter_register_all();
#endif
    av_register_all();

#if HAVE_ISATTY
    if(isatty(STDIN_FILENO))
        avio_set_interrupt_cb(decode_interrupt_cb);
#endif

    show_banner();

    /* parse options */
    parse_options(&o, argc, argv, options, opt_output_file);

    if(nb_output_files <= 0 && nb_input_files == 0) {
        show_usage();
        av_log(NULL, AV_LOG_WARNING, "Use -h to get full help or, even better, run 'man %s'\n", program_name);
        exit_program(1);
    }

    /* file converter / grab */
    if (nb_output_files <= 0) {
        fprintf(stderr, "At least one output file must be specified\n");
        exit_program(1);
    }

    if (nb_input_files == 0) {
        av_log(NULL, AV_LOG_FATAL, "At least one input file must be specified\n");
        exit_program(1);
    }

    ti = getutime();
    if (transcode(output_files, nb_output_files, input_files, nb_input_files) < 0)
        exit_program(1);
    ti = getutime() - ti;
    if (do_benchmark) {
        int maxrss = getmaxrss() / 1024;
        printf("bench: utime=%0.3fs maxrss=%ikB\n", ti / 1000000.0, maxrss);
    }

    exit_program(0);
    return 0;
}<|MERGE_RESOLUTION|>--- conflicted
+++ resolved
@@ -3808,48 +3808,11 @@
                       OPT_GRAB,
                       OPT_GRAB);
     printf("\n");
-<<<<<<< HEAD
-    class = avcodec_get_class();
-    av_opt_show2(&class, NULL, AV_OPT_FLAG_ENCODING_PARAM|AV_OPT_FLAG_DECODING_PARAM, 0);
-    printf("\n");
-
-    /* individual codec options */
-    c = NULL;
-    while ((c = av_codec_next(c))) {
-        if (c->priv_class) {
-            av_opt_show2(&c->priv_class, NULL, AV_OPT_FLAG_ENCODING_PARAM|AV_OPT_FLAG_DECODING_PARAM, 0);
-            printf("\n");
-        }
-    }
-
-    class = avformat_get_class();
-    av_opt_show2(&class, NULL, AV_OPT_FLAG_ENCODING_PARAM|AV_OPT_FLAG_DECODING_PARAM, 0);
-    printf("\n");
-
-    /* individual muxer options */
-    while ((oformat = av_oformat_next(oformat))) {
-        if (oformat->priv_class) {
-            av_opt_show2(&oformat->priv_class, NULL, AV_OPT_FLAG_ENCODING_PARAM, 0);
-            printf("\n");
-        }
-    }
-
-    /* individual demuxer options */
-    while ((iformat = av_iformat_next(iformat))) {
-        if (iformat->priv_class) {
-            av_opt_show2(&iformat->priv_class, NULL, AV_OPT_FLAG_DECODING_PARAM, 0);
-            printf("\n");
-        }
-    }
-
-    class = sws_get_class();
-    av_opt_show2(&class, NULL, AV_OPT_FLAG_ENCODING_PARAM|AV_OPT_FLAG_DECODING_PARAM, 0);
-    return 0;
-=======
     show_help_children(avcodec_get_class(), flags);
     show_help_children(avformat_get_class(), flags);
     show_help_children(sws_get_class(), flags);
->>>>>>> 47a1d794
+
+    return 0;
 }
 
 static int opt_target(OptionsContext *o, const char *opt, const char *arg)
