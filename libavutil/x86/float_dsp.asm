--- conflicted
+++ resolved
@@ -133,11 +133,7 @@
 cglobal vector_dmul_scalar, 4,4,3, dst, src, mul, len
 %endif
 %if ARCH_X86_32
-<<<<<<< HEAD
-    VBROADCASTSD m0, mulm
-=======
     VBROADCASTSD   m0, mulm
->>>>>>> c25fc5c2
 %else
 %if WIN64
     movlhps      xmm2, xmm2
